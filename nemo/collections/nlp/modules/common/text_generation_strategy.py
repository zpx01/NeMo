--- conflicted
+++ resolved
@@ -17,18 +17,8 @@
 
 import torch
 
-<<<<<<< HEAD
-from nemo.collections.nlp.modules.common.megatron.retrieval_service import (
-    ComboRetrievalService,
-    DynamicFaissRetrievalService,
-    FaissRetrievalService,
-    start_sentence_bert_server,
-)
-from nemo.collections.nlp.modules.common.megatron.utils import build_position_ids, get_ltor_masks_and_position_ids
-=======
 from nemo.collections.nlp.modules.common.lm_utils import pad_batch
 from nemo.collections.nlp.modules.common.megatron.utils import get_ltor_masks_and_position_ids
->>>>>>> 93f4bcd0
 
 try:
     from apex.transformer.pipeline_parallel.schedules.fwd_bwd_no_pipelining import forward_backward_no_pipelining
@@ -284,7 +274,6 @@
             tokens[:, :context_length][(tokens[:, :context_length] >= pseudo_token_ids_start)] = tokenizer.unk_id
 
 
-<<<<<<< HEAD
 class UniversalPromptLearningModelTextGenerationStrategy(TextGenerationStrategy):
     def __init__(self, model):
         super().__init__(model)
@@ -388,217 +377,15 @@
         pass
 
 
-class RetroModelTextGenerationStrategy(TextGenerationStrategy):
-    def __init__(self, model, **args):
-        super().__init__(model)
-        self.forward_model = self.model.model
-        self.frequent_query = args['frequent_query']
-        self.pad_token_for_retrieval = args['pad_tokens']
-        self.neighbors = args['neighbors']
-        self.store_retrieved = args['store_retrieved']
-        weights = args['weights']
-        # start the sentence bert server
-        start_sentence_bert_server(tokenizer=self.model.tokenizer, **args['sentence_bert'])
-        services = []
-        for service_conf in args['services']:
-            if service_conf['type'] == 'FaissRetrievalService':
-                del service_conf['type']
-                service = FaissRetrievalService(tokenizer=self.model.tokenizer, **service_conf)
-                services.append(service)
-            elif service_conf['type'] == 'DynamicFaissRetrievalService':
-                del service_conf['type']
-                service = DynamicFaissRetrievalService(tokenizer=self.model.tokenizer, **service_conf)
-                services.append(service)
-            else:
-                raise ValueError(f'no such service {service_conf["type"]} implemented')
-        self.service = ComboRetrievalService(retrieval_services=services, weights=weights)
-        self.retrieved = []
-        self.retrieved_text = []
-        self.chunk_size = self.service.chunk_size
-
-    def update_neighbors(self, neighbors):
-        # dynamically change the number of neighbors during the query
-        self.neighbors = neighbors
-
-    def update_weights(self, weights):
-        # dynamically change the weights between different retrieval services
-        self.service.update_weights(weights)
-
-    def tokenize_batch(self, sentences, max_len, add_BOS):
-        """
-        convert the sentences into lists of tokens, pad them to the same length, add bos tokens if it is needed
-        Args:
-            sentences (List[str]): list of input sentences in str format.
-            max_len (int): max number of tokens to generate.
-            add_BOS (bool): whether to add the BOS token at the beginning
-        Returns:
-            Tuple[torch.Tensor], the tokenized and padded torch tensor and the token context length tensor.
-        """
-        tokenizer = self.model.tokenizer
-        if add_BOS:
-            context_tokens = [[tokenizer.bos_id] + tokenizer.text_to_ids(s) for s in sentences]
-        else:
-            context_tokens = [tokenizer.text_to_ids(s) for s in sentences]
-        if self.pad_token_for_retrieval:
-            padded = []
-            for line in context_tokens:
-                if len(line) < self.chunk_size:
-                    pad_len = self.chunk_size - len(line)
-                    padded.append([tokenizer.pad_id] * pad_len + line)
-                else:
-                    padded.append(line)
-            context_tokens = padded
-        context_tokens, context_lengths = pad_batch(context_tokens, tokenizer.eos_id, max_len)
-        context_tokens_tensor = torch.cuda.LongTensor(context_tokens)
-        context_length_tensor = torch.cuda.LongTensor(context_lengths)
-        return context_tokens_tensor, context_length_tensor
-
-    def tokenize_batch_with_context_and_completion(self, sentences, max_len, add_BOS):
-        """
-        convert the sentences into lists of tokens, pad them to the same length, add bos tokens if it is needed
-        Args:
-            sentences (List[str]): list of input sentences in str format.
-            max_len (int): max number of tokens to generate.
-            add_BOS (bool): whether to add the BOS token at the beginning
-        Returns:
-            Tuple[torch.Tensor], the tokenized and padded torch tensor and the token context length tensor.
-        """
-        tokenizer = self.model.tokenizer
-        if add_BOS:
-            context_tokens = [
-                [[tokenizer.bos_id] + tokenizer.text_to_ids(s[0]), tokenizer.text_to_ids(s[1])] for s in sentences
-            ]
-        else:
-            context_tokens = [[tokenizer.text_to_ids(s[0]), tokenizer.text_to_ids(s[1])] for s in sentences]
-        if self.pad_token_for_retrieval:
-            padded = []
-            for line in context_tokens:
-                if len(line[0]) < self.chunk_size:
-                    pad_len = self.chunk_size - len(line[0])
-                    padded.append([tokenizer.pad_id] * pad_len + line[0] + line[1])
-                else:
-                    padded.append(line[0] + line[1])
-            context_tokens = padded
-        context_tokens, context_lengths = pad_batch(context_tokens, tokenizer.eos_id, max_len)
-        context_tokens_tensor = torch.cuda.LongTensor(context_tokens)
-        context_length_tensor = torch.cuda.LongTensor(context_lengths)
-        return context_tokens_tensor, context_length_tensor
-
-    def clip_max_len(self, maxlen: int) -> int:
-        """ clip the max len based on the LM model max sequence length"""
-        if maxlen > self.model.cfg.encoder_seq_length + 1:
-            maxlen = self.model.cfg.encoder_seq_length + 1
-        return maxlen
-
-    def _store_retrieved(self, tokens, neighbors):
-        tokenizer = self.model.tokenizer
-        for batch_id in range(len(tokens)):
-            item = {}
-            query_text = tokenizer.ids_to_text(tokens[batch_id])
-            item['query'] = query_text
-            item['neighbors'] = []
-            for context_id in range(len(neighbors[batch_id])):
-                neighbor_text = tokenizer.ids_to_text(neighbors[batch_id][context_id])
-                item['neighbors'].append(neighbor_text)
-            self.retrieved_text.append(item)
-
-    def init_batch(self, context_tokens: torch.Tensor, context_length: int):
-        self.retrieved = []
-        self.retrieved_text = []
-        """initialize the batch data before the inference steps."""
-        # Move to GPU.
-        tokenizer = self.model.tokenizer
-        tokens = context_tokens.contiguous().cuda()
-        self.attention_mask = tokens != tokenizer.pad_id
-        for i in range(0, context_length, 64):
-            if i > 0:
-                tokens = context_tokens[:, i - 64 : i]
-                chunks = self.service.get_knn(tokens, self.neighbors)
-                if self.store_retrieved:
-                    self._store_retrieved(tokens, chunks)
-                self.retrieved.append(chunks)
-
-    def prepare_batch_at_step(
-        self, tokens: torch.Tensor, maxlen: int, micro_batch_size: int, step: int, context_length: int
-    ) -> Tuple[List[torch.Tensor], List[int]]:
-        tokenizer = self.model.tokenizer
-
-        if context_length % 64 == 0:
-            # added a new retrieval context
-            token_context = tokens[:, context_length - 64 : context_length]
-            chunks = self.service.get_knn(token_context, self.neighbors)
-            if self.store_retrieved:
-                self._store_retrieved(token_context, chunks)
-            self.retrieved.append(chunks)
-        elif self.frequent_query and len(self.retrieved) > 0:
-            token_context = tokens[:, context_length - 64 : context_length]
-            chunks = self.service.get_knn(token_context, self.neighbors)
-            if self.store_retrieved:
-                self._store_retrieved(token_context, chunks)
-            self.retrieved[-1] = chunks
-
-        # types2use = None
-        if step == 0:
-            # Allocate memory for the entire context.
-            set_inference_key_value_memory = True
-            tokens2use = tokens[:, :context_length]
-            # not using type2use. uncomment it if it is used
-            # if type_ids is not None:
-            #     types2use = type_ids[:, :context_length]
-        else:
-            # Set this to false so the memory is not reallocated.
-            set_inference_key_value_memory = False
-            tokens2use = tokens[:, context_length - 1].view(micro_batch_size, -1)
-            # not using type2use. uncomment it if it is used
-            # if type_ids is not None:
-            #     types2use = type_ids[:, context_length - 1].view(batch_size, -1)
-        retrieved = torch.tensor(self.retrieved, device=torch.cuda.current_device())
-        if retrieved.numel() != 0:
-            retrieved = retrieved.transpose(0, 1).contiguous()
-        retrieved_mask = retrieved != tokenizer.pad_id
-        if len(retrieved) == 0:
-            retrieved = torch.tensor([-1] * micro_batch_size)
-            retrieved_mask = torch.tensor([-1] * micro_batch_size)
-
-        """Prepare batch for each of the inference steps"""
-        # attention_mask_repeat = torch.concat([self.attention_mask for _ in range(micro_batch_size)])
-        setkey_value_array = torch.tensor(
-            [set_inference_key_value_memory] * micro_batch_size, device=torch.cuda.current_device()
-        )
-        len_array = torch.tensor([maxlen] * micro_batch_size, device=torch.cuda.current_device())
-        if self.neighbors == 0:
-            # no retrieval, use 1 padding
-            neighbors_array = torch.tensor([1] * micro_batch_size, device=torch.cuda.current_device())
-        else:
-            neighbors_array = torch.tensor([self.neighbors] * micro_batch_size, device=torch.cuda.current_device())
-
-        batch = [
-            tokens2use,
-            self.attention_mask[:, :context_length],
-            retrieved,
-            retrieved_mask,
-            setkey_value_array,
-            len_array,
-            neighbors_array,
-        ]
-        tensor_shape = [tokens2use.shape[1], micro_batch_size, self.model.cfg.hidden_size]
-        return batch, tensor_shape
-
-
-=======
->>>>>>> 93f4bcd0
 def model_inference_strategy_dispatcher(model, **args):
     from nemo.collections.nlp.models.language_modeling.megatron_gpt_model import MegatronGPTModel
     from nemo.collections.nlp.models.language_modeling.megatron_gpt_prompt_learning_model import (
         MegatronGPTPromptLearningModel,
     )
-<<<<<<< HEAD
     from nemo.collections.nlp.models.language_modeling.megatron_gpt_model import MegatronGPTModel
     from nemo.collections.nlp.models.language_modeling.megatron_gpt_universal_prompt_model import (
         MegatronGPTUniversalPromptLearningModel,
     )
-=======
->>>>>>> 93f4bcd0
     from nemo.collections.nlp.models.language_modeling.megatron_retrieval_model import MegatronRetrievalModel
     from nemo.collections.nlp.modules.common.retro_inference_strategies import (
         RetroFileQAModelTextGenerationStrategy,
@@ -611,11 +398,6 @@
     elif isinstance(model, MegatronGPTModel):
         return GPTModelTextGenerationStrategy(model)
     elif isinstance(model, MegatronRetrievalModel):
-<<<<<<< HEAD
-        return RetroModelTextGenerationStrategy(model, **args)
-    elif isinstance(model, MegatronGPTUniversalPromptLearningModel):
-        return UniversalPromptLearningModelTextGenerationStrategy(model, **args)
-=======
         strategy_name = args['strategy']
         del args['strategy']
         megatron_lm_compatible = model.model.megatron_lm_compatible
@@ -628,8 +410,8 @@
             return RetroFileQAModelTextGenerationStrategy(model, **args)
         else:
             raise ValueError(f'{strategy_name} is not supported for inference')
->>>>>>> 93f4bcd0
+    elif isinstance(model, MegatronGPTUniversalPromptLearningModel):
+        return UniversalPromptLearningModelTextGenerationStrategy(model, **args)
     else:
         raise ValueError(f'{model} is not supported for inference')
-
     # Should call GPTModel or Megatron Retrieval Model's forward method