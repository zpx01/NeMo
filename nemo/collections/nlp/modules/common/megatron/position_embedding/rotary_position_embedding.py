# coding=utf-8
# Copyright (c) 2022, NVIDIA CORPORATION.  All rights reserved.
#
# Licensed under the Apache License, Version 2.0 (the "License");
# you may not use this file except in compliance with the License.
# You may obtain a copy of the License at
#
#     http://www.apache.org/licenses/LICENSE-2.0
#
# Unless required by applicable law or agreed to in writing, software
# distributed under the License is distributed on an "AS IS" BASIS,
# WITHOUT WARRANTIES OR CONDITIONS OF ANY KIND, either express or implied.
# See the License for the specific language governing permissions and
# limitations under the License.

import torch
from einops import rearrange
from torch import einsum, nn

__all__ = ['RotaryEmbedding', 'apply_rotary_pos_emb']


class RotaryEmbedding(nn.Module):
    """
    Implements Rotary Position Embedding from https://arxiv.org/abs/2104.09864.
    """

<<<<<<< HEAD
    def __init__(self, dim: int, seq_len_interpolation_factor: int = None, enforce_fp32_pos_idx: bool = False):
=======
    def __init__(
        self, dim: int, seq_len_interpolation_factor: int = None, pretrained_max_position_embeddings: int = None
    ):
>>>>>>> 15db83ec
        """
        Args:

            dim (int): rotary embedding dimension
            seq_len_interpolation_factor (int): if not None, discrete positions will be interpolated
            by this factor via the trick in https://arxiv.org/abs/2306.15595.
            pretrained_max_position_embeddings (int): pre-trained max_position_embeddings before position interpolation.
        """
        super().__init__()
        self.seq_len_interpolation_factor = seq_len_interpolation_factor
        inv_freq = 1.0 / (10000 ** (torch.arange(0, dim, 2).float() / dim))
        self.register_buffer('inv_freq', inv_freq)
<<<<<<< HEAD
        self.enforce_fp32_pos_idx = enforce_fp32_pos_idx

    def forward(self, max_seq_len, offset=0):
        if self.enforce_fp32_pos_idx:
            seq = torch.arange(max_seq_len, device=self.inv_freq.device, dtype=torch.float32) + offset
        else:
            seq = torch.arange(max_seq_len, device=self.inv_freq.device, dtype=self.inv_freq.dtype) + offset

        if self.seq_len_interpolation_factor is not None:
            # seq = seq.type_as(self.inv_freq)
            seq *= 1 / self.seq_len_interpolation_factor

        # freqs = einsum('i , j -> i j', seq.type_as(self.inv_freq), self.inv_freq)
        freqs = torch.outer(seq, self.inv_freq)
=======
        self.pretrained_max_position_embeddings = pretrained_max_position_embeddings

    def forward(self, max_seq_len, offset=0):
        seq = torch.arange(max_seq_len, device=self.inv_freq.device) + offset
        seq = seq.type_as(self.inv_freq)

        if self.pretrained_max_position_embeddings is not None and self.seq_len_interpolation_factor is not None:
            if max_seq_len > self.pretrained_max_position_embeddings * self.seq_len_interpolation_factor:
                # dynamic linear scaling (length > position we have learned)
                seq *= 1 / (max_seq_len / self.pretrained_max_position_embeddings)
            else:
                # fixed linear scaling
                seq *= 1 / self.seq_len_interpolation_factor

        freqs = einsum('i , j -> i j', seq, self.inv_freq)
>>>>>>> 15db83ec
        # first part even vector components, second part odd vector components,
        #  2 * dim in dimension size
        emb = torch.cat((freqs, freqs), dim=-1)
        # emb [seq_length, .., dim]
        return rearrange(emb, 'n d -> n 1 1 d')


def _rotate_half(x):
    """
    change sign so the last dimension
    [A, B, C, D] -> [-C, -D, A, B]
    """
    x = rearrange(x, '... (j d) -> ... j d', j=2)
    x1, x2 = x.unbind(dim=-2)
    return torch.cat((-x2, x1), dim=-1)


def apply_rotary_pos_emb(t, freqs):
    """
    input tensor t is of shape [seq_length, ..., dim]
    rotary positional embeding tensor freqs is of shape [seq_length, ..., dim]
    check https://kexue.fm/archives/8265 for detailed formulas
    """
    rot_dim = freqs.shape[-1]
    # ideally t_pass is empty so rotary pos embedding is applied to all tensor t
    t, t_pass = t[..., :rot_dim], t[..., rot_dim:]
    # first part is cosine component
    # second part is sine component, need to change signs with _rotate_half method
    cos_ = torch.cos(freqs).to(t.dtype)
    sin_ = torch.sin(freqs).to(t.dtype)
    
    t = (t * cos_) + (_rotate_half(t) * sin_)
    return torch.cat((t, t_pass), dim=-1)<|MERGE_RESOLUTION|>--- conflicted
+++ resolved
@@ -25,13 +25,11 @@
     Implements Rotary Position Embedding from https://arxiv.org/abs/2104.09864.
     """
 
-<<<<<<< HEAD
-    def __init__(self, dim: int, seq_len_interpolation_factor: int = None, enforce_fp32_pos_idx: bool = False):
-=======
+
     def __init__(
-        self, dim: int, seq_len_interpolation_factor: int = None, pretrained_max_position_embeddings: int = None
+        self, dim: int, seq_len_interpolation_factor: int = None, pretrained_max_position_embeddings: int = None, enforce_fp32_pos_idx: bool = False
     ):
->>>>>>> 15db83ec
+
         """
         Args:
 
@@ -44,7 +42,6 @@
         self.seq_len_interpolation_factor = seq_len_interpolation_factor
         inv_freq = 1.0 / (10000 ** (torch.arange(0, dim, 2).float() / dim))
         self.register_buffer('inv_freq', inv_freq)
-<<<<<<< HEAD
         self.enforce_fp32_pos_idx = enforce_fp32_pos_idx
 
     def forward(self, max_seq_len, offset=0):
@@ -59,25 +56,6 @@
 
         # freqs = einsum('i , j -> i j', seq.type_as(self.inv_freq), self.inv_freq)
         freqs = torch.outer(seq, self.inv_freq)
-=======
-        self.pretrained_max_position_embeddings = pretrained_max_position_embeddings
-
-    def forward(self, max_seq_len, offset=0):
-        seq = torch.arange(max_seq_len, device=self.inv_freq.device) + offset
-        seq = seq.type_as(self.inv_freq)
-
-        if self.pretrained_max_position_embeddings is not None and self.seq_len_interpolation_factor is not None:
-            if max_seq_len > self.pretrained_max_position_embeddings * self.seq_len_interpolation_factor:
-                # dynamic linear scaling (length > position we have learned)
-                seq *= 1 / (max_seq_len / self.pretrained_max_position_embeddings)
-            else:
-                # fixed linear scaling
-                seq *= 1 / self.seq_len_interpolation_factor
-
-        freqs = einsum('i , j -> i j', seq, self.inv_freq)
->>>>>>> 15db83ec
-        # first part even vector components, second part odd vector components,
-        #  2 * dim in dimension size
         emb = torch.cat((freqs, freqs), dim=-1)
         # emb [seq_length, .., dim]
         return rearrange(emb, 'n d -> n 1 1 d')
