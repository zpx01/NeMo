--- conflicted
+++ resolved
@@ -150,8 +150,11 @@
                     minimum=0.0, maximum=5.0, step=0.02, value=1.2, label='Repetition penalty'
                 )
                 k_neighbors = gr.Slider(minimum=0, maximum=50, step=1, value=2, label='Retrieved Documents')
-<<<<<<< HEAD
-                weights = gr.Slider(minimum=0.0, maximum=1.0, value=0.5, label='Weight for the first Retrieval', step=0.02)
+                weights = gr.Slider(minimum=0.0,
+                                    maximum=1.0,
+                                    value=0.5,
+                                    label='Weight for the first Retrieval',
+                                    step=0.02)
                 add_retrival_doc = gr.Textbox(
                     label="Add New Retrieval Doc",
                     value="",
@@ -165,10 +168,6 @@
                         add_retrival_doc,
                     ],
                     outputs=[output_status]
-=======
-                weights = gr.Slider(
-                    minimum=0.0, maximum=1.0, value=0.5, label='Weight for the first Retrieval', step=0.02
->>>>>>> c20df142
                 )
 
             with gr.Column(scale=1, min_width=800):
