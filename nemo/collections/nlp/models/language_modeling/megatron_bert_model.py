--- conflicted
+++ resolved
@@ -38,11 +38,6 @@
 from nemo.utils import AppState, logging
 
 try:
-<<<<<<< HEAD
-    from megatron.core import parallel_state, tensor_parallel
-
-    HAVE_MEGATRON_CORE = True
-=======
     from apex.transformer import parallel_state
     from apex.transformer.pipeline_parallel.schedules.common import build_model
     from apex.transformer.pipeline_parallel.schedules.fwd_bwd_no_pipelining import forward_backward_no_pipelining
@@ -52,7 +47,18 @@
     from apex.transformer.pipeline_parallel.schedules.fwd_bwd_pipelining_without_interleaving import (
         forward_backward_pipelining_without_interleaving,
     )
->>>>>>> 003ef788
+
+    HAVE_APEX = True
+
+except (ImportError, ModuleNotFoundError):
+
+    HAVE_APEX = False
+
+
+try:
+    from megatron.core import parallel_state
+
+    HAVE_MEGATRON_CORE = True
 
 except (ImportError, ModuleNotFoundError):
 
