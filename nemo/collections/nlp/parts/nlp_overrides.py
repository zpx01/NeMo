# Copyright (c) 2021, NVIDIA CORPORATION.  All rights reserved.
#
# Licensed under the Apache License, Version 2.0 (the "License");
# you may not use this file except in compliance with the License.
# You may obtain a copy of the License at
#
#     http://www.apache.org/licenses/LICENSE-2.0
#
# Unless required by applicable law or agreed to in writing, software
# distributed under the License is distributed on an "AS IS" BASIS,
# WITHOUT WARRANTIES OR CONDITIONS OF ANY KIND, either express or implied.
# See the License for the specific language governing permissions and
# limitations under the License.

import functools
import itertools
import os
import re
import shutil
import tempfile
from collections import OrderedDict, defaultdict
from contextlib import contextmanager
from pathlib import Path
from typing import Any, Callable, Dict, Generator, Iterator, List, Literal, Mapping, Optional, Sized, Union

import pytorch_lightning as pl
import torch
from lightning_fabric.utilities.cloud_io import get_filesystem
<<<<<<< HEAD
from omegaconf import OmegaConf
from pytorch_lightning.callbacks.progress import TQDMProgressBar
from pytorch_lightning.callbacks.progress.tqdm_progress import _update_n
from pytorch_lightning.loops.fetchers import _DataFetcher
from pytorch_lightning.plugins import ClusterEnvironment
from pytorch_lightning.plugins.io.checkpoint_plugin import CheckpointIO
from pytorch_lightning.plugins.precision import MixedPrecision as MixedPrecisionPlugin
from pytorch_lightning.strategies.ddp import DDPStrategy
from pytorch_lightning.trainer.states import TrainerFn
from pytorch_lightning.trainer.trainer import Trainer
=======
from lightning_fabric.utilities.optimizer import _optimizer_to_device
from megatron.core.tensor_parallel.layers import param_is_not_tensor_parallel_duplicate
from omegaconf import OmegaConf
from pytorch_lightning.callbacks.progress import TQDMProgressBar
from pytorch_lightning.callbacks.progress.tqdm_progress import _update_n
from pytorch_lightning.core.optimizer import LightningOptimizer
from pytorch_lightning.loops.fetchers import _DataFetcher
from pytorch_lightning.overrides.base import _LightningModuleWrapperBase
from pytorch_lightning.plugins import ClusterEnvironment
from pytorch_lightning.plugins.io.checkpoint_plugin import CheckpointIO
from pytorch_lightning.plugins.precision import MixedPrecisionPlugin
from pytorch_lightning.strategies import DDPStrategy, FSDPStrategy
from pytorch_lightning.trainer.states import TrainerFn
from pytorch_lightning.trainer.trainer import Trainer
from torch._C._distributed_c10d import ReduceOp
>>>>>>> 1fede572
from torch.distributed.algorithms.ddp_comm_hooks.debugging_hooks import noop_hook
from torch.distributed.fsdp import BackwardPrefetch, FullStateDictConfig
from torch.distributed.fsdp import FullyShardedDataParallel as FSDP
from torch.distributed.fsdp import (
    MixedPrecision,
    OptimStateKeyType,
    ShardedStateDictConfig,
    ShardingStrategy,
    StateDictType,
)
from torch.distributed.fsdp.api import FullOptimStateDictConfig, ShardedOptimStateDictConfig
from torch.distributed.fsdp.wrap import transformer_auto_wrap_policy
from torch.nn.parallel import DistributedDataParallel

from nemo.collections.nlp.modules.common.megatron.module import Float16Module
from nemo.collections.nlp.modules.common.megatron.transformer import AutocastTransformerLayer, ParallelTransformerLayer
from nemo.collections.nlp.parts import utils_funcs
from nemo.core.connectors.save_restore_connector import SaveRestoreConnector
from nemo.core.optim import MainParamsOptimizerWrapper
from nemo.utils import AppState, logging
from nemo.utils.get_rank import is_global_rank_zero
from nemo.utils.model_utils import ckpt_to_dir, inject_model_parallel_rank, uninject_model_parallel_rank

try:
    from apex.transformer.pipeline_parallel.utils import get_num_microbatches

    HAVE_APEX = True

except (ImportError, ModuleNotFoundError):

    HAVE_APEX = False

try:
    from megatron.core import dist_checkpointing, parallel_state
    from megatron.core.dist_checkpointing.dict_utils import dict_list_map_outplace
    from megatron.core.dist_checkpointing.optimizer import (
        get_param_id_to_sharded_param_map,
        make_sharded_optimizer_tensor,
        optim_state_to_sharding_state,
    )
    from megatron.core.transformer.module import Float16Module as MCoreFloat16Module
<<<<<<< HEAD
=======
    from megatron.core.transformer.transformer_layer import TransformerLayer as MCoreTransformerLayer
>>>>>>> 1fede572

    HAVE_MEGATRON_CORE = True

except (ImportError, ModuleNotFoundError):

    HAVE_MEGATRON_CORE = False

NEMO_MEGATRON_MODEL_PARALLEL_APPSTATE_OVERRIDE = "NEMO_MEGATRON_MODEL_PARALLEL_APPSTATE_OVERRIDE"


def init_model_parallel(sharp: bool, nccl_communicator_config_path: str = None) -> None:
    """ Initializes Megatron-LM model parallel if using model parallelism.

    Args:
        sharp: Apply SHARP to NCCL data-parallel communication.
        nccl_communicator_config_path: Path to the yaml NCCL communication process group config file.
    """
    app_state = AppState()

    # we initialize megatron-lm model parallel and data parallel groups
    # after initializing DDP with PTL.
    if app_state.model_parallel_size is not None:
        # destroy groups in case they have already been created
        # this happens with multiple calls to trainer.test for example
        parallel_state.destroy_model_parallel()
        if torch.distributed.is_initialized():
            parallel_state.initialize_model_parallel(
                tensor_model_parallel_size=app_state.tensor_model_parallel_size,
                pipeline_model_parallel_size=app_state.pipeline_model_parallel_size,
                virtual_pipeline_model_parallel_size=app_state.virtual_pipeline_model_parallel_size,
                pipeline_model_parallel_split_rank=app_state.pipeline_model_parallel_split_rank,
                context_parallel_size=app_state.context_parallel_size,
                nccl_communicator_config_path=nccl_communicator_config_path,
                use_sharp=sharp,
            )

            # assert that fake tp and pp rank match after model parallel init
            assert app_state.tensor_model_parallel_rank == parallel_state.get_tensor_model_parallel_rank()
            assert app_state.pipeline_model_parallel_rank == parallel_state.get_pipeline_model_parallel_rank()

            app_state.tensor_model_parallel_group = parallel_state.get_tensor_model_parallel_group()
            app_state.data_parallel_group = parallel_state.get_data_parallel_group()
            app_state.data_parallel_rank = parallel_state.get_data_parallel_rank()
            app_state.data_parallel_size = parallel_state.get_data_parallel_world_size()
            app_state.pipeline_model_parallel_group = parallel_state.get_pipeline_model_parallel_group()

            # create MPI process group for UCX-based communication APIs
            if app_state.init_mpi_proc_group:
                torch.distributed.new_group(backend='mpi')


class NLPDDPStrategy(DDPStrategy):
    """ DDP plugin for Pytorch Lightning. Needed to customize DDP for model parallel models.

    Args:
        no_ddp_communication_hook: Disable DDP communication hook when using AMP-O2
        with FP32 gradient accumulation.
        nccl_communicator_config_path: Path to the yaml file with NCCL communicator options
        sharp: Apply SHARP to NCCL data-parallel communication.
    """

    def __init__(
        self,
        parallel_devices: Optional[List[torch.device]] = None,
        cluster_environment: ClusterEnvironment = None,
        checkpoint_io: Optional[CheckpointIO] = None,
        no_ddp_communication_hook: bool = False,
        nccl_communicator_config_path: Optional[str] = None,
        sharp: bool = False,
        **kwargs: Union[Any, Dict[str, Any]],
    ) -> None:
        if not HAVE_APEX:
            raise ImportError(
                "Apex was not found. Please see the NeMo README for installation instructions: https://github.com/NVIDIA/NeMo#megatron-gpt."
            )

        if not HAVE_MEGATRON_CORE:
            raise ImportError(
                "megatron-core was not found. Please see the NeMo README for installation instructions: https://github.com/NVIDIA/NeMo#megatron-gpt."
            )
        super().__init__(parallel_devices, cluster_environment, checkpoint_io, **kwargs)

        self.no_ddp_communication_hook = no_ddp_communication_hook
        self.nccl_communicator_config_path = nccl_communicator_config_path
        self.sharp = sharp

    def setup(self, trainer: "pl.Trainer") -> None:
        """
        Override setup() of DDPStrategy to avoid _sync_module_states(self.model) during eval as it can cause PP > 1 to hang
        due to assumption in DDPStrategy class that the same model is replicated across GPUs
        """
        trainer_fn = trainer.state.fn
        if trainer_fn == TrainerFn.FITTING:
            super().setup(trainer)
        else:
            assert self.accelerator is not None
            self.accelerator.setup(trainer)

            # move the model to the correct device
            self.model_to_device()
            self.setup_precision_plugin()
            assert self.model is not None

    def setup(self, trainer: "pl.Trainer") -> None:
        """
        Override setup() of DDPStrategy to avoid _sync_module_states(self.model) during eval as it can cause PP > 1 to hang
        due to assumption in DDPStrategy class that the same model is replicated across GPUs
        """
        trainer_fn = trainer.state.fn
        if trainer_fn == TrainerFn.FITTING:
            super().setup(trainer)
        else:
            assert self.accelerator is not None
            self.accelerator.setup(trainer)

            # move the model to the correct device
            self.model_to_device()
            self.setup_precision_plugin()
            assert self.model is not None

    def setup_distributed(self, global_rank: int = None, world_size: int = None) -> None:
        # call PTL init ddp
        super().setup_distributed()

        # init model parallel if needed
        if not parallel_state.model_parallel_is_initialized():
            app_state = AppState()

            if app_state.model_parallel_size is not None:
                init_model_parallel(self.sharp, self.nccl_communicator_config_path)

    def configure_ddp(self):
        """ Override LightningModule ddp if using model parallel.
            Sets find_unused_parameters to False to use activation-checkpoint-recomputation.
        """

        if (hasattr(self.model, 'megatron_amp_O2') and self.model.megatron_amp_O2) or (
            hasattr(self.model, 'with_distributed_adam') and self.model.with_distributed_adam
        ):
            # do not use DDP if using megatron amp O2 or distributed optimizer
<<<<<<< HEAD
            self._model = self.model
=======
            self._model = _LightningModuleWrapperBase(self.model)
>>>>>>> 1fede572
        else:
            app_state = AppState()

            if app_state.model_parallel_size is not None:

                logging.info(f"Configuring DDP for model parallelism.")

                # With model parallelism, multiple GPUs form a large "logical GPU"
                # this means that data parallel groups span multiple GPUs
                # and are non-trivial
                # TODO: for megatron-lm self.model is a list
                # Removing self.pre_configure_ddp() as DDP's 'find_unused_parameters' now defaults
                # to False in PTL 2.0 and hence pre_configure_ddp() is removed in ddp.py
                # self.pre_configure_ddp()
                # device_ids = self.determine_ddp_device_ids()
                self._model = DistributedDataParallel(
<<<<<<< HEAD
                    self.model, process_group=parallel_state.get_data_parallel_group(), **self._ddp_kwargs,
=======
                    _LightningModuleWrapperBase(self.model),
                    process_group=parallel_state.get_data_parallel_group(with_context_parallel=True),
                    **self._ddp_kwargs,
>>>>>>> 1fede572
                )

                if self.no_ddp_communication_hook:
                    # When using custom gradient accumulation and allreduce, disable
                    # DDP communication hook that works on the gradient bucket.
                    # Instead, use the custom gradient function and communication hook,
                    # which is defined in the master optimizer wrapper.
                    self._model.require_backward_grad_sync = False
                    self._model.register_comm_hook(None, noop_hook)

            else:
                super().configure_ddp()

    def optimizer_sharded_state_dict(self):
        """
        Sharded state dictionary for an MainParamsOptimizerWrapper.
        Used to save and load the optimizer state when training with distributed_checkpoint.
        Returns:
            dict: The sharded state dictionary for the optimizer
        Raises:
            ValueError: If a parameter ID does not match any model sharded parameter.
        """

        optimizer = self.lightning_module.optimizers(use_pl_optimizer=False)  # MainParamsOptimizerWrapper

        model_sharded_state_dict = self.lightning_module.sharded_state_dict()

        # remove _extra_state
        model_sharded_state_dict = {
            key: value for key, value in model_sharded_state_dict.items() if not key.endswith('_extra_state')
        }

        if not isinstance(optimizer, MainParamsOptimizerWrapper):
            return optimizer.sharded_state_dict(model_sharded_state_dict)

        optimizer_state_dict = optimizer.state_dict()

        id_to_sharded_param_map = get_param_id_to_sharded_param_map(
            model_sharded_state_dict=model_sharded_state_dict,
            optim_params_iter=itertools.chain.from_iterable(g for g in optimizer.float16_groups),
        )

        # Convert fp32_from_fp16_params
        assert len(optimizer_state_dict['fp32_from_fp16_params']) == len(
            optimizer_state_dict['optimizer']['param_groups']
        )

        def get_safe(param_id):
            try:
                return id_to_sharded_param_map[param_id]
            except KeyError as e:
                raise ValueError(f'Param id {param_id} does not match any model sharded param') from e

        optimizer_state_dict['fp32_from_fp16_params'] = [
            [
                make_sharded_optimizer_tensor(get_safe(param_id), fp32_param, prefix=f'optimizer.state.fp32_param')
                for param_id, fp32_param in zip(state_group['params'], fp32_group)
            ]
            for fp32_group, state_group in zip(
                optimizer_state_dict['fp32_from_fp16_params'], optimizer_state_dict['optimizer']['param_groups']
            )
        ]

        # Convert state
        optim_state_to_sharding_state(optimizer_state_dict['optimizer'], id_to_sharded_param_map)

        return optimizer_state_dict

    def optimizer_sharded_state_dict(self):
        """
        Sharded state dictionary for an MainParamsOptimizerWrapper.
        Used to save and load the optimizer state when training with distributed_checkpoint.
        Returns:
            dict: The sharded state dictionary for the optimizer
        Raises:
            ValueError: If a parameter ID does not match any model sharded parameter.
        """

        optimizer = self.lightning_module.optimizers(use_pl_optimizer=False)  # MainParamsOptimizerWrapper

        model_sharded_state_dict = self.lightning_module.sharded_state_dict()

        # remove _extra_state
        model_sharded_state_dict = {
            key: value for key, value in model_sharded_state_dict.items() if not key.endswith('_extra_state')
        }

        if not isinstance(optimizer, MainParamsOptimizerWrapper):
            return optimizer.sharded_state_dict(model_sharded_state_dict)

        optimizer_state_dict = optimizer.state_dict()

        id_to_sharded_param_map = get_param_id_to_sharded_param_map(
            model_sharded_state_dict=model_sharded_state_dict,
            optim_params_iter=itertools.chain.from_iterable(g for g in optimizer.float16_groups),
        )

        # Convert fp32_from_fp16_params
        assert len(optimizer_state_dict['fp32_from_fp16_params']) == len(
            optimizer_state_dict['optimizer']['param_groups']
        )

        def get_safe(param_id):
            try:
                return id_to_sharded_param_map[param_id]
            except KeyError as e:
                raise ValueError(f'Param id {param_id} does not match any model sharded param') from e

        optimizer_state_dict['fp32_from_fp16_params'] = [
            [
                make_sharded_optimizer_tensor(get_safe(param_id), fp32_param, prefix=f'optimizer.state.fp32_param')
                for param_id, fp32_param in zip(state_group['params'], fp32_group)
            ]
            for fp32_group, state_group in zip(
                optimizer_state_dict['fp32_from_fp16_params'], optimizer_state_dict['optimizer']['param_groups']
            )
        ]

        # Convert state
        optim_state_to_sharding_state(optimizer_state_dict['optimizer'], id_to_sharded_param_map)

        return optimizer_state_dict

    def save_checkpoint(
        self, checkpoint: Dict[str, Any], filepath: Union[str, Path], storage_options: Optional[Any] = None
    ) -> None:
        app_state = AppState()
        """ PTL method which we override to accomodate distributed checkpoints and 
            the legacy model parallel checkpoints.

            When using megatron core, the distributed checkpointing library expects save functions to be
            called on every rank and internally does the rank checking.
        """
<<<<<<< HEAD

=======
>>>>>>> 1fede572
        # check if using distributed checkpointing
        if (
            hasattr(self.lightning_module, 'sharded_state_dict')
            and self.lightning_module.sharded_state_dict() is not None
        ):
            # converts the optimizer states to their sharded equivalents
            checkpoint['optimizer_states'] = [self.optimizer_sharded_state_dict()]

            # dist_checkpointing expects a directory so we will name the directory
            # using the path with the file extension removed
            checkpoint_dir = ckpt_to_dir(filepath)

            fs = get_filesystem(checkpoint_dir)
            if fs.isdir(checkpoint_dir) and dist_checkpointing.check_is_distributed_checkpoint(checkpoint_dir):
                logging.info(f'Distributed checkpoint at path {checkpoint_dir} already exists, skipping saving')
                return

            if is_global_rank_zero():
                fs.makedirs(checkpoint_dir, exist_ok=True)

            # remove device state_dict
            checkpoint['state_dict'] = OrderedDict([])

            dist_checkpointing.save(sharded_state_dict=checkpoint, checkpoint_dir=checkpoint_dir)
        else:
            # PTL override to accomodate model parallel checkpoints
            filepath = inject_model_parallel_rank(filepath)
            if self.is_global_zero or app_state.data_parallel_rank == 0:
                self.checkpoint_io.save_checkpoint(checkpoint, filepath, storage_options=storage_options)
<<<<<<< HEAD

    def load_model_state_dict(self, checkpoint: Mapping[str, Any]) -> None:
        # if using distributed checkpointing, the state dict logic is at the model level
        if (
            hasattr(self.lightning_module, 'sharded_state_dict')
            and self.lightning_module.sharded_state_dict() is not None
        ):
            return

        # legacy state dict logic, does not use megatron core
        else:

            # Release strict state dict matching when using Megatron AMP-O2 to skip matching
            # half-precision module wrapper module.
            # TODO: Refactor this to be more generic.
            model_key = None
            model_attr = None
            if hasattr(self.lightning_module, 'model'):
                model_key = 'model'
                model_attr = self.lightning_module.model
            elif hasattr(self.lightning_module, 'enc_dec_model'):
                model_key = 'enc_dec_model'
                model_attr = self.lightning_module.enc_dec_model
            if model_key is not None:
                if isinstance(model_attr, Float16Module) or isinstance(model_attr, MCoreFloat16Module):
                    new_state_dict = {}
                    for key in checkpoint['state_dict'].keys():
                        new_key = key.replace(f'{model_key}.', f'{model_key}.module.', 1)
                        new_state_dict[new_key] = checkpoint['state_dict'][key]
                    checkpoint['state_dict'] = new_state_dict

            self.lightning_module.load_state_dict(checkpoint["state_dict"])

    def _fix_tensors_device(self, ckpt: Dict) -> Dict:
        """ Ensure checkpoint tensors are on the correct device."""
        assert torch.cuda.is_initialized(), (torch.cuda.is_available(), torch.cuda.is_initialized())
        cur_dev = torch.device("cuda", index=torch.cuda.current_device())

        def _fix_device(t):
            if isinstance(t, torch.Tensor) and t.is_cuda and t.device != cur_dev:
                t = t.to(cur_dev)
            return t

        return dict_list_map_outplace(_fix_device, ckpt)

    def load_checkpoint(self, checkpoint_path: Union[str, Path]) -> Dict[str, Any]:
        """ PTL method which we override to integrate distributed checkpoints for model parallel models.
            In order to load distributed checkpoints we need to provide the sharded_state_dict to 
            the distributed load function. We get the sharded_state_dict from self.lightning_module
            which makes it convenient to have the loading logic happen at the strategy level.
        """

        fs = get_filesystem(checkpoint_path)

        # Check if using distributed checkpointing
        if (
            hasattr(self.lightning_module, 'sharded_state_dict')
            and self.lightning_module.sharded_state_dict() is not None
        ):

            # Distributed checkpoints must be directories.
            if not fs.isdir(checkpoint_path):
                raise ValueError(f'Distributed checkpoints should be a directory. Found: {checkpoint_path}.')

            sharded_state_dict = self.lightning_module.sharded_state_dict()

            checkpoint = {}

            # after dist_checkpointing.load, sharded tensors will be replaced with tensors
            checkpoint['state_dict'] = sharded_state_dict
            checkpoint['optimizer_states'] = [self.optimizer_sharded_state_dict()]

            checkpoint = dist_checkpointing.load(sharded_state_dict=checkpoint, checkpoint_dir=checkpoint_path)

            checkpoint = self._fix_tensors_device(checkpoint)

            return checkpoint

        # Legacy model parallel checkpointing logic, does not use megatron core
        else:
            # Try to read the checkpoint at `path`. If not exist, do not restore checkpoint.
            checkpoint_path = inject_model_parallel_rank(checkpoint_path)
            if not fs.exists(checkpoint_path):
                raise FileNotFoundError(f"Checkpoint at {checkpoint_path} not found. Aborting training.")
            torch.cuda.empty_cache()
            return self.checkpoint_io.load_checkpoint(checkpoint_path)

    def remove_checkpoint(self, filepath: Union[str, Path]) -> None:
        # check if filepath is a distributed checkpoint
        if (
            hasattr(self.lightning_module, 'sharded_state_dict')
            and self.lightning_module.sharded_state_dict() is not None
        ):
            if self.is_global_zero:
                shutil.rmtree(ckpt_to_dir(filepath))

        # legacy checkpoint logic, does not use megatron core
        else:
            app_state = AppState()
            # PTL override to accomodate model parallel checkpoints
            filepath = inject_model_parallel_rank(filepath)
            if self.is_global_zero or app_state.data_parallel_rank == 0:
=======

    def load_model_state_dict(self, checkpoint: Mapping[str, Any]) -> None:
        # if using distributed checkpointing, the state dict logic is at the model level
        if (
            hasattr(self.lightning_module, 'sharded_state_dict')
            and self.lightning_module.sharded_state_dict() is not None
        ):
            return

        # legacy state dict logic, does not use megatron core
        else:

            # Release strict state dict matching when using Megatron AMP-O2 to skip matching
            # half-precision module wrapper module.
            # TODO: Refactor this to be more generic.
            model_key = None
            model_attr = None
            if hasattr(self.lightning_module, 'model'):
                model_key = 'model'
                model_attr = self.lightning_module.model
            elif hasattr(self.lightning_module, 'enc_dec_model'):
                model_key = 'enc_dec_model'
                model_attr = self.lightning_module.enc_dec_model
            if model_key is not None:
                if isinstance(model_attr, Float16Module) or isinstance(model_attr, MCoreFloat16Module):
                    new_state_dict = {}
                    for key in checkpoint['state_dict'].keys():
                        new_key = key.replace(f'{model_key}.', f'{model_key}.module.', 1)
                        new_state_dict[new_key] = checkpoint['state_dict'][key]
                    checkpoint['state_dict'] = new_state_dict

            self.lightning_module.load_state_dict(checkpoint["state_dict"])

    def _fix_tensors_device(self, ckpt: Dict) -> Dict:
        """ Ensure checkpoint tensors are on the correct device."""
        assert torch.cuda.is_initialized(), (torch.cuda.is_available(), torch.cuda.is_initialized())
        cur_dev = torch.device("cuda", index=torch.cuda.current_device())

        def _fix_device(t):
            if isinstance(t, torch.Tensor) and t.is_cuda and t.device != cur_dev:
                t = t.to(cur_dev)
            return t

        return dict_list_map_outplace(_fix_device, ckpt)

    def load_checkpoint(self, checkpoint_path: Union[str, Path]) -> Dict[str, Any]:
        """ PTL method which we override to integrate distributed checkpoints for model parallel models.
            In order to load distributed checkpoints we need to provide the sharded_state_dict to 
            the distributed load function. We get the sharded_state_dict from self.lightning_module
            which makes it convenient to have the loading logic happen at the strategy level.
        """

        fs = get_filesystem(checkpoint_path)

        # Check if using distributed checkpointing
        if (
            hasattr(self.lightning_module, 'sharded_state_dict')
            and self.lightning_module.sharded_state_dict() is not None
        ):

            # Distributed checkpoints must be directories.
            if not fs.isdir(checkpoint_path):
                raise ValueError(f'Distributed checkpoints should be a directory. Found: {checkpoint_path}.')

            sharded_state_dict = self.lightning_module.sharded_state_dict()

            checkpoint = {}

            # after dist_checkpointing.load, sharded tensors will be replaced with tensors
            checkpoint['state_dict'] = sharded_state_dict
            checkpoint['optimizer_states'] = [self.optimizer_sharded_state_dict()]

            checkpoint = dist_checkpointing.load(sharded_state_dict=checkpoint, checkpoint_dir=checkpoint_path)

            checkpoint = self._fix_tensors_device(checkpoint)

            return checkpoint

        # Legacy model parallel checkpointing logic, does not use megatron core
        else:
            # Try to read the checkpoint at `path`. If not exist, do not restore checkpoint.
            checkpoint_path = inject_model_parallel_rank(checkpoint_path)
            if not fs.exists(checkpoint_path):
                raise FileNotFoundError(f"Checkpoint at {checkpoint_path} not found. Aborting training.")
            torch.cuda.empty_cache()
            return self.checkpoint_io.load_checkpoint(checkpoint_path)

    def remove_checkpoint(self, filepath: Union[str, Path]) -> None:
        # check if filepath is a distributed checkpoint
        if (
            hasattr(self.lightning_module, 'sharded_state_dict')
            and self.lightning_module.sharded_state_dict() is not None
        ):
            if self.is_global_zero:
                shutil.rmtree(ckpt_to_dir(filepath), ignore_errors=True)

        # legacy checkpoint logic, does not use megatron core
        else:
            app_state = AppState()
            # PTL override to accomodate model parallel checkpoints
            filepath = inject_model_parallel_rank(filepath)
            if self.is_global_zero or app_state.data_parallel_rank == 0:
                logging.info(f'Removing checkpoint: {filepath}')
                self.checkpoint_io.remove_checkpoint(filepath)

    @property
    def distributed_sampler_kwargs(self):
        app_state = AppState()
        if app_state.model_parallel_size is not None:
            # When using model parallel, data parallel groups are non-trivial and they
            # correspond to the logical GPUs. This means that the GPUs that form a
            # single logical GPU all need to get the same batch of data.
            distributed_sampler_kwargs = dict(
                num_replicas=app_state.data_parallel_size, rank=app_state.data_parallel_rank
            )
            return distributed_sampler_kwargs

        else:
            return super(NLPDDPStrategy, self).distributed_sampler_kwargs

    @property
    def restore_checkpoint_after_setup(self) -> bool:
        """ This needs to be True for distributed checkpointing because
            we require the model to have configured the optimizer before 
            deserializing the checkpoint.
        """
        return True


class NLPDDPStrategyNotebook(NLPDDPStrategy):
    """ Version of NLPDDPStrategy to be used in a Jupyter Notebook
    A large portion of Megatron code has DDP dependency, so it has been necessary to use NLPDDPStrategy even for
    single-GPU training (e.g. in a Jupyter notebook)
    A PTL 2.0 changes has prevented DDPStrategy to be used in a notebook.
    This version of NLPDDPStrategy enables megatron training in a notebook in PTL 2.0.
    """

    def _configure_launcher(self):
        self._launcher = None


def _get_sharded_state_dict_context(module: torch.nn.Module, rank0_only: bool = False) -> Generator[None, None, None]:
    state_dict_config = ShardedStateDictConfig(offload_to_cpu=True)
    optim_state_dict_config = ShardedOptimStateDictConfig(offload_to_cpu=True)
    state_dict_type_context = FSDP.state_dict_type(
        module=module,
        state_dict_type=StateDictType.SHARDED_STATE_DICT,
        state_dict_config=state_dict_config,
        optim_state_dict_config=optim_state_dict_config,
    )
    return state_dict_type_context


def _get_full_state_dict_context(module: torch.nn.Module, rank0_only: bool = False) -> Generator[None, None, None]:
    # Store checkpoint at rank0 only when using DP=1 and non-shrded checkpoint.
    # When TP > 1, all data-parallel rank0 should generate and save checkpoints.
    optim_state_dict_config = FullOptimStateDictConfig(offload_to_cpu=True, rank0_only=rank0_only)
    state_dict_config = FullStateDictConfig(offload_to_cpu=True, rank0_only=rank0_only)
    state_dict_type_context = FSDP.state_dict_type(
        module=module,
        state_dict_type=StateDictType.FULL_STATE_DICT,
        state_dict_config=state_dict_config,
        optim_state_dict_config=optim_state_dict_config,
    )
    return state_dict_type_context


class NLPFSDPStrategy(FSDPStrategy):
    """ FSDP plugin for Pytorch Lightning with the support for tensor-parallelism.

    Args:
        sharding_strategy: FSDP parameter sharding strategy.
        grad_reduce_dtype: Data type for FSDP gradient shard ReduceScatter.
        sharded_checkpoint: Store/load FSDP-sharded checkpoints.
        precision: Precision recipe to be used with FSDP.
    """

    def __init__(
        self,
        sharding_strategy: str = 'full',
        grad_reduce_dtype: Union[int, str] = None,
        sharded_checkpoint: bool = False,
        precision: Union[int, str] = 'bf16-mixed',
        nccl_communicator_config_path: Optional[str] = None,
        **kwargs: Union[Any, Dict[str, Any]],
    ) -> None:
        if not HAVE_APEX:
            raise ImportError(
                "Apex was not found. Please see the NeMo README for installation instructions: https://github.com/NVIDIA/NeMo#megatron-gpt."
            )

        if not HAVE_MEGATRON_CORE:
            raise ImportError(
                "megatron-core was not found. Please see the NeMo README for installation instructions: https://github.com/NVIDIA/NeMo#megatron-gpt."
            )

        # Set the mixed precision recipe
        kwargs['mixed_precision'] = self._set_mixed_precision_recipe(precision, grad_reduce_dtype)
        # Use the default FSDP backward-prefetch policy for proper communication overlap.
        kwargs['backward_prefetch'] = BackwardPrefetch.BACKWARD_PRE

        # Set FSDP wrapping policy: use Transformer layer module as the FSDP sharding granularity.
        self.fsdp_wrap_module = {
            MCoreTransformerLayer,
            AutocastTransformerLayer,
            ParallelTransformerLayer,
        }
        kwargs['auto_wrap_policy'] = functools.partial(
            transformer_auto_wrap_policy, transformer_layer_cls=self.fsdp_wrap_module
        )

        # Set FSDP sharding strategy.
        fsdp_sharding_strategy = {
            'full': ShardingStrategy.FULL_SHARD,
            'hybrid': ShardingStrategy.HYBRID_SHARD,
            'grad': ShardingStrategy.SHARD_GRAD_OP,
        }
        assert sharding_strategy in list(fsdp_sharding_strategy.keys()), "Not a supported sharding strategy."
        assert sharding_strategy != 'hybrid', "Hybrid sharding is currrently not supported."
        kwargs['sharding_strategy'] = fsdp_sharding_strategy[sharding_strategy]

        # Set FSDP state dict configs
        self.sharded_checkpoint = sharded_checkpoint
        self.state_dict_context = (
            _get_sharded_state_dict_context if sharded_checkpoint else _get_full_state_dict_context
        )

        self.nccl_communicator_config_path = nccl_communicator_config_path
        super().__init__(**kwargs)

    def _set_mixed_precision_recipe(
        self, precision: Union[int, str], grad_reduce_dtype: Union[int, str]
    ) -> MixedPrecision:
        """
        Set FSDP mixed precision recipe.
        `param_dtype` sets the data type for computation in forward and backpropagation, and the parameter
        data type for optimizer execution is maintained in the full precision.
        `buffer_dtype` is only valid when a module has buffers by `register_buffer` method, which is not
        shared by FSDP.
        `reduce_dtype` sets gradient reduction data type.
        """
        if precision in ["16-true", "16-mixed", 16]:
            param_dtype = reduce_dtype = buffer_dtype = torch.float16
        elif precision in ["bf16-true", "bf16-mixed", "bf16"]:
            param_dtype = reduce_dtype = buffer_dtype = torch.bfloat16
        elif precision == 32:
            param_dtype = reduce_dtype = buffer_dtype = torch.float
        else:
            raise ValueError(f"Was unable to infer precision type, received {precision!r}.")
        # Over-write gradient reduction dtype to support bf16 computation with fp32 grad reduction
        if grad_reduce_dtype is not None:
            reduce_dtype = utils_funcs.torch_dtype_from_precision(grad_reduce_dtype, None)
        return MixedPrecision(param_dtype=param_dtype, reduce_dtype=reduce_dtype, buffer_dtype=buffer_dtype,)

    def setup_environment(self) -> None:
        """
        Overriding to set parallel states.
        """
        super().setup_environment()

        # init model parallel if needed
        if not parallel_state.model_parallel_is_initialized():
            app_state = AppState()
            assert app_state.pipeline_model_parallel_size == 1, "FSDP does not support pipeline parallelism"
            if self.kwargs['sharding_strategy'] == ShardingStrategy.HYBRID_SHARD:
                assert (
                    app_state.tensor_model_parallel_size == 1
                ), "FSDP hybrid sharding cannot be used when tensor_model_parallel_size > 1."
            init_model_parallel(self.sharp, self.nccl_communicator_config_path)
            # Set the FSDP process group as DP process group
            self._process_group = parallel_state.get_data_parallel_group()

        # Set the params to omit from sharding.
        self.kwargs["ignored_states"] = []
        if parallel_state.get_tensor_model_parallel_world_size() > 1:
            for p in self.model.parameters():
                # Ignore sequence-parallel params to facilitate TP domain gradient reduction.
                if getattr(p, "sequence_parallel", False):
                    self.kwargs["ignored_states"].append(p)
                else:
                    # Ignore params with TP-duplicate to facilitate gradient norm calculation.
                    is_not_tp_duplicate = torch.tensor(
                        int(param_is_not_tensor_parallel_duplicate(p)),
                        dtype=torch.int8,
                        device=torch.cuda.current_device(),
                    )
                    torch.distributed.all_reduce(
                        is_not_tp_duplicate, op=ReduceOp.MIN, group=parallel_state.get_tensor_model_parallel_group()
                    )
                    if is_not_tp_duplicate == 0:
                        self.kwargs["ignored_states"].append(p)

    def lightning_module_state_dict(self) -> Dict[str, Any]:
        """
        Store the model state dict in one of full or sharded format.
        """
        assert self.lightning_module is not None
        # Store checkpoint at rank0 only when using DP=1 and non-shrded checkpoint.
        rank0_only = (
            True
            if (not self.sharded_checkpoint and parallel_state.get_tensor_model_parallel_world_size() == 1)
            else False
        )
        with self.state_dict_context(self.model, rank0_only=rank0_only):
            state_dict = self.lightning_module.state_dict()
        return state_dict

    def optimizer_state(self, optimizer: torch.optim.Optimizer) -> Dict[str, torch.Tensor]:
        """
        Store the full optimizer state dict in one of full or sharded format.
        """
        if isinstance(optimizer, LightningOptimizer):
            optimizer = optimizer._optimizer
        with self.state_dict_context(self.model):
            optim_state_dict = FSDP.optim_state_dict(self.model, optimizer)
        return optim_state_dict

    def load_model_state_dict(self, checkpoint: Mapping[str, Any]) -> None:
        # Release strict state dict matching when using Megatron AMP-O2 to skip matching
        # half-precision module wrapper module.
        # TODO: Refactor this to be more generic.
        model_key = None
        model_attr = None
        if hasattr(self.lightning_module, 'model'):
            model_key = 'model'
            model_attr = self.lightning_module.model
        elif hasattr(self.lightning_module, 'enc_dec_model'):
            model_key = 'enc_dec_model'
            model_attr = self.lightning_module.enc_dec_model
        if model_key is not None:
            if isinstance(model_attr, Float16Module) or isinstance(model_attr, MCoreFloat16Module):
                new_state_dict = {}
                for key in checkpoint['state_dict'].keys():
                    new_key = key.replace(f'{model_key}.', f'{model_key}.module.', 1)
                    new_state_dict[new_key] = checkpoint['state_dict'][key]
                checkpoint['state_dict'] = new_state_dict

        with self.state_dict_context(self.model):
            self.lightning_module.load_state_dict(checkpoint["state_dict"])

    def load_optimizer_state_dict(self, checkpoint: Mapping[str, Any]) -> None:
        """
        Re-key the full optimizer state dict to sharded optimizer state dict
        """

        def _get_osd(opt_state):
            temp_opt_state = opt_state
            while True:
                if "state" in temp_opt_state:
                    return temp_opt_state
                assert isinstance(temp_opt_state, dict), "Fail to find optimizer state dict."
                temp_opt_state = temp_opt_state[list(temp_opt_state.keys())[0]]

        optimizer_states = checkpoint["optimizer_states"]
        for optimizer, opt_state in zip(self.optimizers, optimizer_states):
            with self.state_dict_context(self.model):
                temp_osd = _get_osd(opt_state)
                if isinstance(list(temp_osd["state"].keys())[0], int):
                    # Normal optimizer state dict without FSDP
                    try:
                        with FSDP.summon_full_params(self.model, writeback=True, rank0_only=False):
                            # rekey the osd stored from non-FSDP model
                            rekeyed_osd = FSDP.rekey_optim_state_dict(
                                temp_osd, OptimStateKeyType.PARAM_NAME, self.model,
                            )
                        temp_osd = FSDP.shard_full_optim_state_dict(rekeyed_osd, self.model)
                    except Exception as e:
                        print(f"Failed to load optimzier state dicts. Errored with {e}")
                        exit(1)
                # Shard optimizer state dict
                sharded_osd = FSDP.optim_state_dict_to_load(
                    optim_state_dict=temp_osd, model=self.model, optim=optimizer,
                )

                optimizer.load_state_dict(sharded_osd)
                _optimizer_to_device(optimizer, self.root_device)

    def save_checkpoint(
        self, checkpoint: Dict[str, Any], filepath: Union[str, Path], storage_options: Optional[Any] = None
    ) -> None:
        """ Store checkpoints
            1. In case of sharded checkpoint, all ranks store unique checkpoints.
            2. In case of non-sharded checkpoint, all data-parallel rank 0 store checkpoints.
        """
        app_state = AppState()
        filepath = inject_model_parallel_rank(filepath, fsdp_sharded_ckpt=self.sharded_checkpoint)
        if not self.sharded_checkpoint:
            if app_state.data_parallel_rank == 0:
                self.checkpoint_io.save_checkpoint(checkpoint, filepath, storage_options=storage_options)
        else:
            self.checkpoint_io.save_checkpoint(checkpoint, filepath, storage_options=storage_options)

    def load_checkpoint(self, checkpoint_path: Union[str, Path]) -> Dict[str, Any]:
        """ Load checkpoints
        """
        # 1. Load normal or FSDP-sharded checkpoints.
        fs = get_filesystem(checkpoint_path)

        # Try to read the checkpoint at `path`. If not exist, do not restore checkpoint.
        checkpoint_path = inject_model_parallel_rank(checkpoint_path, fsdp_sharded_ckpt=self.sharded_checkpoint)
        if not fs.exists(checkpoint_path):
            raise FileNotFoundError(f"Checkpoint at {checkpoint_path} not found. Aborting training.")
        torch.cuda.empty_cache()

        from torch.distributed._shard.api import load_with_process_group

        with load_with_process_group(process_group=parallel_state.get_data_parallel_group()):
            checkpoint = self.checkpoint_io.load_checkpoint(checkpoint_path)
        return checkpoint

    def remove_checkpoint(self, filepath: Union[str, Path]) -> None:
        """ Remove checkpoints
        """
        # legacy checkpoint logic, does not use megatron core
        app_state = AppState()
        # PTL override to accomodate model parallel checkpoints
        filepath = inject_model_parallel_rank(filepath, fsdp_sharded_ckpt=self.sharded_checkpoint)
        if not self.sharded_checkpoint:
            logging.info(f'Removing checkpoint: {filepath}')
            self.checkpoint_io.remove_checkpoint(filepath)
        else:
            if app_state.data_parallel_rank == 0:
>>>>>>> 1fede572
                logging.info(f'Removing checkpoint: {filepath}')
                self.checkpoint_io.remove_checkpoint(filepath)

    @property
    def restore_checkpoint_after_setup(self) -> bool:
        """ When loading FSDP-sharded checkpoint, need to restore checkpoint after configuring
            FSDP sharding to match FSDP-sharded format between the checkpoint and the current
            model and optimizer.
        """
        return True

    @property
    def restore_checkpoint_after_setup(self) -> bool:
        """ This needs to be True for distributed checkpointing because
            we require the model to have configured the optimizer before 
            deserializing the checkpoint.
        """
        return True


class NLPDDPStrategyNotebook(NLPDDPStrategy):
    """ Version of NLPDDPStrategy to be used in a Jupyter Notebook
    A large portion of Megatron code has DDP dependency, so it has been necessary to use NLPDDPStrategy even for
    single-GPU training (e.g. in a Jupyter notebook)
    A PTL 2.0 changes has prevented DDPStrategy to be used in a notebook.
    This version of NLPDDPStrategy enables megatron training in a notebook in PTL 2.0.
    """

    def _configure_launcher(self):
        self._launcher = None


class NLPSaveRestoreConnector(SaveRestoreConnector):
    def __init__(self) -> None:
        if not HAVE_APEX:
            logging.warning(
                "Apex was not found. Please see the NeMo README for installation instructions: https://github.com/NVIDIA/apex\n"
                "Megatron-based models require Apex to function correctly."
            )
            # raise ImportError(
            #    "Apex was not found. Please see the NeMo README for installation instructions: https://github.com/NVIDIA/NeMo#megatron-gpt."
            # )
        if not HAVE_MEGATRON_CORE:
            logging.warning(
                "megatron-core was not found. Please see the NeMo README for installation instructions: https://github.com/NVIDIA/NeMo#megatron-gpt."
            )
        super().__init__()

    def save_to(self, model, save_path: str):
        app_state = AppState()

        # Check if using distributed checkpointing
        dist_ckpt = hasattr(model, 'sharded_state_dict') and model.sharded_state_dict() is not None

        dist_ckpt_dir = None

        if (app_state.model_parallel_size is not None and app_state.model_parallel_size > 1) or dist_ckpt:

            dir_name = os.path.dirname(save_path)

            # dist ckpt calls save on every rank
            if dist_ckpt:
                # model weights is a directory
                dist_ckpt_dir = ckpt_to_dir(os.path.join(dir_name, self.model_weights_ckpt))
                fs = get_filesystem(dist_ckpt_dir)

                if fs.isdir(dist_ckpt_dir) and dist_checkpointing.check_is_distributed_checkpoint(dist_ckpt_dir):
                    logging.info(f'Distributed checkpoint at path {dist_ckpt_dir} already exists, skipping saving')
                else:
                    if is_global_rank_zero():
                        fs.makedirs(dist_ckpt_dir, exist_ok=True)

                    sharded_state_dict = model.sharded_state_dict()
                    # dist checkpoint needs torch.distributed to save the checkpoint
                    if parallel_state.is_unitialized():

                        def dummy():
                            return

                        if model.trainer.strategy.launcher is not None:
                            model.trainer.strategy.launcher.launch(dummy, trainer=model.trainer)
                        model.trainer.strategy.setup_environment()
                    dist_checkpointing.save(sharded_state_dict=sharded_state_dict, checkpoint_dir=dist_ckpt_dir)

            else:

                # first we save the weights for each model parallel rank
                if app_state.data_parallel_rank == 0:
                    if app_state.pipeline_model_parallel_size == 1:
                        mp_model_weights = os.path.join(
                            dir_name, f'mp_rank_{app_state.tensor_model_parallel_rank:02d}_' + self.model_weights_ckpt
                        )
                    else:
                        mp_model_weights = os.path.join(
                            dir_name,
                            f'tp_rank_{app_state.tensor_model_parallel_rank:02d}_pp_rank_{app_state.pipeline_model_parallel_rank:03d}_'
                            + self.model_weights_ckpt,
                        )

                    self._save_state_dict_to_disk(model.state_dict(), mp_model_weights)

            if torch.distributed.is_initialized():
                torch.distributed.barrier()

            # create nemo file from folder with all mp_ranks checkpoints
            if (
                app_state.pipeline_model_parallel_rank == 0
                and app_state.tensor_model_parallel_rank == 0
                and app_state.data_parallel_rank == 0
            ):
                with tempfile.TemporaryDirectory() as tmpdir:

                    if dist_ckpt:
                        shutil.move(str(dist_ckpt_dir), tmpdir)

                    elif app_state.pipeline_model_parallel_size == 1:
                        # move weights to the tmpdir
                        for tp_rank in range(app_state.tensor_model_parallel_size):
                            os.makedirs(os.path.join(tmpdir, f'mp_rank_{tp_rank:02d}'))
                            mp_model_weights = os.path.join(
                                dir_name, f'mp_rank_{tp_rank:02d}_' + self.model_weights_ckpt
                            )
                            shutil.move(
                                mp_model_weights,
                                os.path.join(tmpdir, f'mp_rank_{tp_rank:02d}', self.model_weights_ckpt),
                            )
                    else:
                        # move weights to the tmpdir
                        for tp_rank, pp_rank in itertools.product(
                            range(app_state.tensor_model_parallel_size), range(app_state.pipeline_model_parallel_size),
                        ):
                            os.makedirs(os.path.join(tmpdir, f'tp_rank_{tp_rank:02d}_pp_rank_{pp_rank:03d}'))
                            mp_model_weights = os.path.join(
                                dir_name, f'tp_rank_{tp_rank:02d}_pp_rank_{pp_rank:03d}_' + self.model_weights_ckpt
                            )
                            shutil.move(
                                mp_model_weights,
                                os.path.join(
                                    tmpdir, f'tp_rank_{tp_rank:02d}_pp_rank_{pp_rank:03d}', self.model_weights_ckpt
                                ),
                            )

                    # create config and artifacts in tmpdir
                    config_yaml = os.path.join(tmpdir, self.model_config_yaml)
                    model.to_config_file(path2yaml_file=config_yaml)
                    if hasattr(model, 'artifacts') and model.artifacts is not None:
                        self._handle_artifacts(model, nemo_file_folder=tmpdir)
                        self._update_artifact_paths(model, path2yaml_file=config_yaml)

                    # create tar file
                    self._make_nemo_file_from_folder(save_path, tmpdir)

        else:
            return super().save_to(model, save_path)

    def modify_state_dict(self, conf, state_dict):
        if conf.get('megatron_legacy', False):
            new_state_dict = {}
            for key in state_dict.keys():
                new_key = key.replace('bert_model.language_model', 'bert_model.model.language_model')
                new_key = new_key.replace('transformer', 'encoder')
                new_key = new_key.replace('.attention.', '.self_attention.')
                new_state_dict[new_key] = state_dict[key]
            state_dict = new_state_dict

        if conf.get('megatron_amp_O2', False):
            new_state_dict = {}
            for key in state_dict.keys():
                new_key = key.replace('model.', 'model.module.', 1)
                new_state_dict[new_key] = state_dict[key]
            state_dict = new_state_dict

        new_state_dict = {}
        for key in state_dict.keys():
            new_key = key.replace(
                'word_embeddings.adapter_layer.mm_linear_adapter.linear',
                'word_embeddings.adapter_layer.mm_projector_adapter.mm_projector',
                1,
            )
            new_state_dict[new_key] = state_dict[key]
        state_dict = new_state_dict

        # compatibility for inductor in inference
        if not conf.get('inductor', False):
            new_state_dict = {}
            for key in state_dict.keys():
                new_key = key.replace('._orig_mod', '', 1)
                new_state_dict[new_key] = state_dict[key]
            state_dict = new_state_dict

        # Modify state key for Dreambooth inference
        if (
            conf.get('target')
            == 'nemo.collections.multimodal.models.stable_diffusion.ldm.ddpm.MegatronLatentDiffusion'
        ):
            new_state_dict = {}
            for key in state_dict.keys():
                new_key = key.replace('unet', 'model.diffusion_model')
                new_key = new_key.replace('vae', 'first_stage_model')
                new_key = new_key.replace('text_encoder', 'cond_stage_model')
                new_key = new_key.replace('.noise_scheduler', '')
                new_state_dict[new_key] = state_dict[key]
            state_dict = new_state_dict

        loaded_keys = state_dict.keys()
        if 'model.model.diffusion_model.input_blocks.1.0.in_layers.2.weight' in loaded_keys:
            new_state_dict = {}
            # GroupNormOpt fuses activation function to one layer, thus the indexing of weights are shifted for following
            def should_process(key):
                base_str = "model.model.diffusion_model."
                blocks = ["input_blocks", "middle_block", "output_blocks"]
                for block in blocks:
                    for layer_type in ["in_layers", "out_layers"]:
                        for index in [2, 3]:  # The layers index.
                            for param in ["weight", "bias"]:
                                if block == 'middle_block':
                                    for num in [0, 2]:
                                        template = f"{base_str}{block}.{num}.{layer_type}.{index}.{param}"
                                        if key == template:
                                            return True
                                else:
                                    for num in range(12):  # 12 blocks, adjust as needed.
                                        template = f"{base_str}{block}.{num}.0.{layer_type}.{index}.{param}"
                                        if key == template:
                                            return True
                return False

            for key_ in state_dict.keys():
                if key_ == "model.cond_stage_model.transformer.text_model.embeddings.position_ids":
                    continue
                if should_process(key_):
                    s = key_.split('.')
                    idx = int(s[-2])
                    new_key_ = ".".join(s[:-2] + [str(int(idx - 1))] + [s[-1]])
                    new_state_dict[new_key_] = state_dict[key_]
                else:
                    new_state_dict[key_] = state_dict[key_]
            state_dict = new_state_dict

        return state_dict

    def _load_state_dict_from_disk(self, model_weights, map_location=None):
        # if model_weights with the extension removed is a directory, we assume it is a distributed checkpoint
        # we need to defer loading the state dict so we return None
        uninject_model_weights = uninject_model_parallel_rank(model_weights)

        # legacy model_weights will have mp rank injected
        if os.path.isfile(model_weights):
            return super()._load_state_dict_from_disk(model_weights, map_location)

        # dist checkpoint will be a dir
        elif os.path.isdir(os.path.splitext(uninject_model_weights)[0]):
            return None
        else:
            raise ValueError(f'Expected {model_weights} to be a file or directory.')

    def restore_from(
        self,
        calling_cls,
        restore_path: str,
        override_config_path: Optional[Union[OmegaConf, str]] = None,
        map_location: Optional[torch.device] = None,
        strict: bool = True,
        return_config: bool = False,
        trainer: Trainer = None,
    ):
        """
        Restores model instance (weights and configuration) into .nemo file

        Args:
            restore_path: path to .nemo file from which model should be instantiated
            override_config_path: path to a yaml config that will override the internal
                config file or an OmegaConf / DictConfig object representing the model config.
            map_location: Optional torch.device() to map the instantiated model to a device.
                By default (None), it will select a GPU if available, falling back to CPU otherwise.
            strict: Passed to load_state_dict. By default True
            return_config: If set to true, will return just the underlying config of the restored
                model as an OmegaConf DictConfig object without instantiating the model.

        Example:
            ```
            model = nemo.collections.nlp.models.TextClassification.restore_from('asr.nemo')
            assert isinstance(model, nemo.collections.nlp.models.TextClassification)
            ```

        Returns:
            An instance of type cls or its underlying config (if return_config is set).
        """

        # Get path where the command is executed - the artifacts will be "retrieved" there
        # (original .nemo behavior)
        loaded_params = super().load_config_and_state_dict(
            calling_cls, restore_path, override_config_path, map_location, strict, return_config, trainer,
        )
        if not isinstance(loaded_params, tuple) or return_config is True:
            return loaded_params
        conf, instance, state_dict = loaded_params
<<<<<<< HEAD

        # if we're using dist checkpointing then state_dict will be None
        if state_dict is None:
            # dist checkpointing needs torch.distributed to load the checkpoint
            if parallel_state.is_unitialized():

                def dummy():
                    return

                if trainer.strategy.launcher is not None:
                    trainer.strategy.launcher.launch(dummy, trainer=trainer)
                trainer.strategy.setup_environment()

            with tempfile.TemporaryDirectory() as tmpdir:
                # Check if self.model_extracted_dir is set, and is a valid path
                if self.model_extracted_dir is not None and os.path.isdir(self.model_extracted_dir):
                    # Log that NeMo will use the provided `model_extracted_dir`
                    logging.info(
                        f"Restoration will occur within pre-extracted directory : " f"`{self.model_extracted_dir}`."
                    )

                    # Override `tmpdir` above with the pre-extracted `model_extracted_dir`
                    tmpdir = self.model_extracted_dir

                else:
                    # Extract the nemo file into the temporary directory
                    self._unpack_nemo_file(
                        path2file=restore_path, out_folder=tmpdir, extract_config_only=return_config is True
                    )
                checkpoint = {}
                sharded_state_dict = instance.sharded_state_dict()
                checkpoint['state_dict'] = sharded_state_dict
                # remove model weights extension
                tmp_model_weights_ckpt = os.path.join(tmpdir, self.model_weights_ckpt)
                tmp_model_weights_dir = os.path.splitext(tmp_model_weights_ckpt)[0]
                assert os.path.isdir(tmp_model_weights_dir), f'Expected {tmp_model_weights_dir} to be a directory.'
                checkpoint = dist_checkpointing.load(
                    sharded_state_dict=checkpoint, checkpoint_dir=tmp_model_weights_dir
                )
                instance.on_load_checkpoint(checkpoint)
                if hasattr(instance, 'setup_transformer_engine_tp_groups'):
                    instance.setup_transformer_engine_tp_groups()

        else:
            state_dict = self.modify_state_dict(conf, state_dict)
            super().load_instance_with_state_dict(instance, state_dict, strict)
        logging.info(f'Model {instance.__class__.__name__} was successfully restored from {restore_path}.')
        return instance
=======
>>>>>>> 1fede572

        # if we're using dist checkpointing then state_dict will be None
        if state_dict is None:
            # dist checkpointing needs torch.distributed to load the checkpoint
            if parallel_state.is_unitialized():

                def dummy():
                    return

                if trainer.strategy.launcher is not None:
                    trainer.strategy.launcher.launch(dummy, trainer=trainer)
                trainer.strategy.setup_environment()

<<<<<<< HEAD
    def __init__(
        self,
        peft_model_nemo_path: Optional[str] = None,
        peft_model_ckpt_path: Optional[str] = None,
        peft_model_ckpt_name: Optional[str] = "model_weights.ckpt",
    ) -> None:
        super().__init__()
        self.peft_model_ckpt_name = peft_model_ckpt_name
        if peft_model_ckpt_path:
            # First we will try to load a adapter ckpt path
            # this is given priority over loading from nemo path to make resumption of training possible
            ckpt_name = os.path.basename(peft_model_ckpt_path)
            if not ckpt_name.strip() == '':
                # update the weights file name inside the ckpt path rank folders
                self.peft_model_ckpt_name = ckpt_name
            self.peft_model_ckpt_dir = os.path.dirname(peft_model_ckpt_path)
            assert os.path.isdir(self.peft_model_ckpt_dir)
            self.peft_model_nemo_path = None
        elif peft_model_nemo_path:
            # If resumption is not possible we will try to load a adapter nemo path
            self.peft_model_nemo_path = peft_model_nemo_path
            assert os.path.exists(self.peft_model_nemo_path)
            self.peft_model_ckpt_dir = None
        else:
            # We are not resuming training from a nemo file or a ckpt
            # We are training the adapter from randomly initialization
            self.peft_model_nemo_path = None
            self.peft_model_ckpt_dir = None

    def _load_state_dict_from_disk(self, model_weights, map_location=None):
        """
        Infuse the state_dict of the base model with PEFT params from either a peft_model_nemo_path or peft_model_ckpt_path
        """
        # first load based model weights
        base_model_state_dict = super()._load_state_dict_from_disk(model_weights, map_location)

        # if distributed checkpointing, load peft weights in restore_from
        if base_model_state_dict:
            # Next, We want to load PEFT model's weights
            if self.peft_model_nemo_path:
                # if the PEFT weights are provided in a .nemo file
                # we need to untar the .nemo if its still tarred
                with tempfile.TemporaryDirectory() as tmpdir:
                    self._unpack_nemo_file(self.peft_model_nemo_path, tmpdir)
                    model_weights_path = self._inject_model_parallel_rank_for_ckpt(tmpdir, self.peft_model_ckpt_name)
                    peft_state_dict = torch.load(model_weights_path, map_location)
            elif self.peft_model_ckpt_dir:
                # if the PEFT weights are provided in a ckpt path file
                # we don't need to untar
                model_weights_path = self._inject_model_parallel_rank_for_ckpt(
                    self.peft_model_ckpt_dir, self.peft_model_ckpt_name
                )
                peft_state_dict = torch.load(model_weights_path, map_location)['state_dict']
            else:
                peft_state_dict = {}
            base_model_state_dict.update(peft_state_dict)  # add the PEFT state_dict into the base model's state_dict
        return base_model_state_dict

    def restore_from(
        self,
        calling_cls,
        restore_path: str,
        override_config_path: Optional[Union[OmegaConf, str]] = None,
        map_location: Optional[torch.device] = None,
        strict: bool = True,
        return_config: bool = False,
        trainer: Trainer = None,
    ):
        """
        Extends the restore_from method of the `NLPSaveRestoreConnector` so that PEFT params are inserted into the state_dict which is required when training a PEFT model from scratch.
        """
        # Get path where the command is executed - the artifacts will be "retrieved" there
        # (original .nemo behavior)
        loaded_params = super().load_config_and_state_dict(
            calling_cls, restore_path, override_config_path, map_location, strict, return_config, trainer,
        )
        if not isinstance(loaded_params, tuple) or return_config is True:
            return loaded_params
        conf, instance, state_dict = loaded_params

        # if we're using dist checkpointing then state_dict will be None
        if state_dict is None:
            # dist checkpointing needs torch.distributed to load the checkpoint
            if parallel_state.is_unitialized():

                def dummy():
                    return

                if trainer.strategy.launcher is not None:
                    trainer.strategy.launcher.launch(dummy, trainer=trainer)
                trainer.strategy.setup_environment()

            with tempfile.TemporaryDirectory() as tmpdir:
                # Check if self.model_extracted_dir is set, and is a valid path
                if self.model_extracted_dir is not None and os.path.isdir(self.model_extracted_dir):
                    # Log that NeMo will use the provided `model_extracted_dir`
                    logging.info(
                        f"Restoration will occur within pre-extracted directory : " f"`{self.model_extracted_dir}`."
                    )

                    # Override `tmpdir` above with the pre-extracted `model_extracted_dir`
                    tmpdir = self.model_extracted_dir

=======
            with tempfile.TemporaryDirectory() as tmpdir:
                # Check if self.model_extracted_dir is set, and is a valid path
                if self.model_extracted_dir is not None and os.path.isdir(self.model_extracted_dir):
                    # Log that NeMo will use the provided `model_extracted_dir`
                    logging.info(
                        f"Restoration will occur within pre-extracted directory : " f"`{self.model_extracted_dir}`."
                    )

                    # Override `tmpdir` above with the pre-extracted `model_extracted_dir`
                    tmpdir = self.model_extracted_dir

>>>>>>> 1fede572
                else:
                    # Extract the nemo file into the temporary directory
                    self._unpack_nemo_file(
                        path2file=restore_path, out_folder=tmpdir, extract_config_only=return_config is True
                    )
                checkpoint = {}
                sharded_state_dict = instance.sharded_state_dict()
<<<<<<< HEAD

                # if distributed checkpointing, load peft weights here instead of in _load_state_dict_from_disk
                if self.peft_model_nemo_path:
                    # if the PEFT weights are provided in a .nemo file
                    # we need to untar the .nemo if its still tarred
                    with tempfile.TemporaryDirectory() as tmpdir2:
                        self._unpack_nemo_file(self.peft_model_nemo_path, tmpdir2)
                        model_weights_path = self._inject_model_parallel_rank_for_ckpt(
                            tmpdir2, self.peft_model_ckpt_name
                        )
                        peft_state_dict = torch.load(model_weights_path, map_location)
                elif self.peft_model_ckpt_dir:
                    # if the PEFT weights are provided in a ckpt path file
                    # we don't need to untar
                    model_weights_path = self._inject_model_parallel_rank_for_ckpt(
                        self.peft_model_ckpt_dir, self.peft_model_ckpt_name
                    )
                    peft_state_dict = torch.load(model_weights_path, map_location)['state_dict']
                else:
                    peft_state_dict = instance.get_peft_state_dict()

                if conf.peft.peft_scheme != "ptuning":
                    for k in peft_state_dict.keys():
                        if k in sharded_state_dict:
                            sharded_state_dict.pop(k)

=======
>>>>>>> 1fede572
                checkpoint['state_dict'] = sharded_state_dict
                # remove model weights extension
                tmp_model_weights_ckpt = os.path.join(tmpdir, self.model_weights_ckpt)
                tmp_model_weights_dir = os.path.splitext(tmp_model_weights_ckpt)[0]
                assert os.path.isdir(tmp_model_weights_dir), f'Expected {tmp_model_weights_dir} to be a directory.'
                checkpoint = dist_checkpointing.load(
                    sharded_state_dict=checkpoint, checkpoint_dir=tmp_model_weights_dir
                )
<<<<<<< HEAD
                checkpoint['state_dict'].update(peft_state_dict)
=======
>>>>>>> 1fede572
                instance.on_load_checkpoint(checkpoint)
                if hasattr(instance, 'setup_transformer_engine_tp_groups'):
                    instance.setup_transformer_engine_tp_groups()

        else:
<<<<<<< HEAD
            if (
                self.peft_model_nemo_path is None and self.peft_model_ckpt_dir is None
            ):  # we have this check only for training PEFT from scratch
                peft_state_dict = instance.get_peft_state_dict()
                state_dict.update(peft_state_dict)
            state_dict = self.modify_state_dict(conf, state_dict)
            self.load_instance_with_state_dict(instance, state_dict, strict)

=======
            state_dict = self.modify_state_dict(conf, state_dict)
            super().load_instance_with_state_dict(instance, state_dict, strict)
>>>>>>> 1fede572
        logging.info(f'Model {instance.__class__.__name__} was successfully restored from {restore_path}.')
        return instance


class PipelineMixedPrecisionPlugin(MixedPrecisionPlugin):
    """ Overrides PTL autocasting to not wrap training/val/test_step.
        We do this because we have the megatron-core fwd/bwd functions in training_step.
        This means .backward is being called in training_step so we do not want the whole
        step wrapped in autocast.

        We instead wrap the fwd_output_and_loss_func that is passed to the megatron-core fwd/bwd functions.
    """

    def __init__(
        self,
        precision: Literal["16-mixed", "bf16-mixed"],
        device: str,
        scaler: Optional[torch.cuda.amp.GradScaler] = None,
    ) -> None:
        super().__init__(precision, device, scaler=scaler)
        dtype = None
        # MixedPrecisionPlugin class in PTL >= 2.0 takes only "16-mixed" or "bf16-mixed" for precision arg
        if precision == '16-mixed':
            dtype = torch.float16
        elif precision == 'bf16-mixed':
            dtype = torch.bfloat16

        torch.set_autocast_gpu_dtype(dtype)

    @contextmanager
    def forward_context(self) -> Generator[None, None, None]:
        """Have the PTL context manager do nothing."""
        yield


class GradScaler(torch.cuda.amp.GradScaler):
    """
    Gradient sclaer for model-parallel inf check. The inf in gradients are checked across tensor-parallel
    ranks in (1) executing optimizer step and (2) gradient scaler update.

    """

    def __init__(
        self,
        init_scale=2.0 ** 16,
        growth_factor=2.0,
        backoff_factor=0.5,
        growth_interval=2000,
        enabled=True,
        hysteresis=1,
    ):
        super().__init__(
            init_scale=init_scale,
            growth_factor=growth_factor,
            backoff_factor=backoff_factor,
            growth_interval=growth_interval,
            enabled=enabled,
        )
        self.optimizer_update_skipped: Optional[bool] = None
        self.hysteresis = hysteresis
        self._hysteresis_tracker = self.hysteresis

    def _unscale_grads_(self, optimizer, *args):
        if getattr(optimizer, "_custom_amp_unscale_grads", False):
            return optimizer.unscale_grads(*args)
        else:
            return super()._unscale_grads_(optimizer, *args)

    def _maybe_opt_step(self, optimizer, optimizer_state, *args, **kwargs):
        retval = None
        found_inf = torch.cuda.FloatTensor([sum(v.item() for v in optimizer_state["found_inf_per_device"].values())])

        # Update across all model parallel instances.
        torch.distributed.all_reduce(
            found_inf, op=torch.distributed.ReduceOp.MAX, group=parallel_state.get_model_parallel_group()
        )

        if found_inf.item() == 0:
            retval = optimizer.step(*args, **kwargs)
            self.optimizer_update_skipped = False
        else:
            self.optimizer_update_skipped = True
        return retval

    def update(self, new_scale=None):
        """
        Updates to native grad scaler update function.
        1. Check inf across model-parallel ranks.
        2. Update hysteresis tracker.
        3. Apply hysteresis to grad scale update.
        """
        if not self._enabled:
            return

        _scale, _growth_tracker = self._check_scale_growth_tracker("update")

        if new_scale is not None:
            # Accept a new user-defined scale.
            if isinstance(new_scale, float):
                self._scale.fill_(new_scale)  # type: ignore[union-attr]
            else:
                reason = "new_scale should be a float or a 1-element torch.cuda.FloatTensor with requires_grad=False."
                assert isinstance(new_scale, torch.cuda.FloatTensor), reason  # type: ignore[attr-defined]
                assert new_scale.numel() == 1, reason
                assert new_scale.requires_grad is False, reason
                self._scale.copy_(new_scale)  # type: ignore[union-attr]
        else:
            # Consume shared inf/nan data collected from optimizers to update the scale.
            # If all found_inf tensors are on the same device as self._scale, this operation is asynchronous.
            found_infs = [
                found_inf.to(device=_scale.device, non_blocking=True)
                for state in self._per_optimizer_states.values()
                for found_inf in state["found_inf_per_device"].values()
            ]

            assert len(found_infs) > 0, "No inf checks were recorded prior to update."

            found_inf_combined = found_infs[0]

            # Update across all model parallel instances.
            torch.distributed.all_reduce(
                found_inf_combined, op=torch.distributed.ReduceOp.MAX, group=parallel_state.get_model_parallel_group()
            )

            if len(found_infs) > 1:
                for i in range(1, len(found_infs)):
                    found_inf = found_infs[i]
                    # Update across all model parallel instances.
                    torch.distributed.all_reduce(
                        found_inf, op=torch.distributed.ReduceOp.MAX, group=parallel_state.get_model_parallel_group()
                    )
                    found_inf_combined += found_inf

            if found_inf_combined > 0:
                self._hysteresis_tracker -= 1
                if self._hysteresis_tracker <= 0:
                    # When hysteresis becomes zero, follow the native grad scale update rule.
                    # Increase scale and reset growth tracker
                    torch._amp_update_scale_(
                        _scale,
                        _growth_tracker,
                        found_inf_combined,
                        self._growth_factor,
                        self._backoff_factor,
                        self._growth_interval,
                    )
                else:
                    # Only reset the growth tracker when hysteresis is larger than zero
                    _growth_tracker.fill_(0.0)
            else:
                # When no inf found, follow the native grad scale update rule.
                # Increment growth_tracker, update scale when growth tracker reaches the interval, and
                # reset the hysteresis tracker.
                torch._amp_update_scale_(
                    _scale,
                    _growth_tracker,
                    found_inf_combined,
                    self._growth_factor,
                    self._backoff_factor,
                    self._growth_interval,
                )
                self._hysteresis_tracker = self.hysteresis

        # To prepare for next iteration, clear the data collected from optimizers this iteration.
        self._per_optimizer_states = defaultdict(torch.cuda.amp.grad_scaler._refresh_per_optimizer_state)

    def state_dict(self):
        """
        Add hysteresis_tracker to the native functions' state_dict
        """
        return (
            {
                "scale": self.get_scale(),
                "growth_factor": self._growth_factor,
                "backoff_factor": self._backoff_factor,
                "growth_interval": self._growth_interval,
                "_growth_tracker": self._get_growth_tracker(),
                "_hysteresis_tracker": self._hysteresis_tracker,
            }
            if self._enabled
            else {}
        )

    def load_state_dict(self, state_dict):
        """
        Load hysteresis_tracker in addition to the state dict of the native function
        """
        if not self._enabled:
            return

        if len(state_dict) == 0:
            raise RuntimeError(
                "The source state dict is empty, possibly because it was saved "
                "from a disabled instance of GradScaler."
            )

        self._init_scale = state_dict["scale"]
        if self._scale is not None:
            self._scale.fill_(state_dict["scale"])
        self._growth_factor = state_dict["growth_factor"]
        self._backoff_factor = state_dict["backoff_factor"]
        self._growth_interval = state_dict["growth_interval"]
        self._init_growth_tracker = state_dict["_growth_tracker"]
        if self._growth_tracker is not None:
            self._growth_tracker.fill_(state_dict["_growth_tracker"])
        if "_hysterisis_tracker" in state_dict:
            self._hysteresis_tracker = state_dict["_hysterisis_tracker"]
        else:
            self._hysteresis_tracker = 1


class MegatronHalfPrecisionPlugin(MixedPrecisionPlugin):
    """
    Plugin for Half (FP16 and BF16) precision training.
    This plugin assumes the use of the optimizer with master parameters (fp32).
    This plugin uses half-precision at all operators in the model so need of input precision
    at each layer operator.

    Args:
        precision: Whether to use ``torch.float16`` (``16``) or ``torch.bfloat16`` (``'bf16'``).
        device: The device for ``torch.autocast``.
        scaler: An optional :class:`torch.cuda.amp.GradScaler` to use.
    """

    def __init__(
        self, precision: Union[str, int], device: str, scaler: Optional[torch.cuda.amp.GradScaler] = None
    ) -> None:
        super().__init__(precision, device, scaler)
        dtype = None
        # MixedPrecisionPlugin class in PTL >= 2.0 takes only "16-mixed" or "bf16-mixed" for precision arg
        if precision == "16-mixed":
            dtype = torch.float16
        elif precision == "bf16-mixed":
            dtype = torch.bfloat16

        torch.set_autocast_gpu_dtype(dtype)

    def optimizer_step(
        self,
        optimizer: torch.optim.Optimizer,
        model: Union["pl.LightningModule", torch.nn.Module],
        closure: Callable[[], Any],
        **kwargs: Any,
    ) -> None:
        assert isinstance(
            optimizer, MainParamsOptimizerWrapper
        ), "MegatronHalfPrecisionPlugin supports only the optimizer with master parameters"

        if self.scaler is None:
            assert optimizer.fp32_grad_accumulation, "BF16 uses FP32 grad accumulation"
            _ = closure()
            self._after_closure(model, optimizer)
            return optimizer.step(**kwargs)

        assert not optimizer.fp32_grad_accumulation, "FP16 uses FP16 grad accumulation"
        closure_result = closure()

        # TODO: Add an option for merged all-reduce

        # cast fp16 grads to fp32 and copy to main grads, which are used for unscale and param update
        optimizer.copy_model_grads_to_main_grads()
        # `unscale` after the closure is executed but before the `on_before_optimizer_step` hook.
        # unscale main (fp32) gradients
        self.scaler.unscale_(optimizer)
        self._after_closure(model, optimizer)
        skipped_backward = closure_result is None
        # in manual optimization, the closure does not return a value
        if not isinstance(model, pl.LightningModule) or not model.automatic_optimization or not skipped_backward:
            # note: the scaler will skip the `optimizer.step` if nonfinite gradients are found
            self.scaler.step(optimizer, **kwargs)
            self.scaler.update()

    @contextmanager
    def forward_context(self) -> Generator[None, None, None]:
        """ No explicit precision casting. Inputs are supposed to be manually casted """
        try:
            yield
        finally:
            pass


class GlobalBatchDataFetcher(_DataFetcher):
    """ Overrides PTL DataFetcher. Used to fetch global batches."""

    def __init__(self, prefetch_batches: int = 0, store_on_device: bool = False) -> None:

        if not HAVE_APEX:
            logging.warning("Apex was not found. Using model parallel or megatron models will error out.")
        if not HAVE_MEGATRON_CORE:
            logging.warning("Megatron-core was not found. Using model parallel or megatron models will error out..")

        super().__init__(prefetch_batches=prefetch_batches, store_on_device=store_on_device)

    def _fetch_next_batch(self, iterator: Iterator) -> None:
        start_output = self.on_fetch_start()
        batch = [next(iterator) for _ in range(get_num_microbatches())]
        self.fetched += 1
        if not self.prefetch_batches and self._has_len:
            # when we don't prefetch but the dataloader is sized, we use the length for `done`
            dataloader = self.dataloader
            assert isinstance(dataloader, Sized)  # `_has_len` is True
            self.done = self.fetched >= len(dataloader)
        self.on_fetch_end(batch, start_output)


class CustomProgressBar(TQDMProgressBar):
    """
    Add CustomProgressBar to remove 's/it' and display progress per step instead of per microbatch
    for megatron models
    """

    def get_current_epoch_step(self, trainer):
        """
        Get the value of step within an epoch
        """
        return trainer.fit_loop.epoch_loop.automatic_optimization.optim_progress.optimizer.step.current.completed

    def init_train_tqdm(self):
        """
        Override bar_format to not have 's/it'
        """
        self.bar = super().init_train_tqdm()
        self.bar.bar_format = "{desc}: {percentage:3.0f}%|{bar}| {n_fmt}/{total_fmt} [{elapsed}<{remaining}{postfix}]"
        return self.bar

    def on_train_epoch_start(self, trainer, *_):
        if trainer.max_steps > 0 and (trainer.ckpt_path is not None):
            # while resuming from a ckpt use trainer.max_steps as the total for progress bar as trainer.num_training_batches
            # is truncated to max_steps - step being resumed at
            num_training_batches = trainer.max_steps
        else:
            num_training_batches = trainer.num_training_batches
        self.train_progress_bar.reset(num_training_batches)
        self.train_progress_bar.initial = 0
        self.train_progress_bar.set_description(f"Epoch {trainer.current_epoch}")

    def on_train_batch_end(self, trainer, pl_module, *_, **__):
        """
        Override parent class on_train_batch_end to update progress bar per global batch instead of per microbatch
        """
        n = self.get_current_epoch_step(trainer)
        if self._should_update(n, self.train_progress_bar.total):
            _update_n(self.train_progress_bar, n)
            self.train_progress_bar.set_postfix(self.get_metrics(trainer, pl_module))<|MERGE_RESOLUTION|>--- conflicted
+++ resolved
@@ -26,18 +26,6 @@
 import pytorch_lightning as pl
 import torch
 from lightning_fabric.utilities.cloud_io import get_filesystem
-<<<<<<< HEAD
-from omegaconf import OmegaConf
-from pytorch_lightning.callbacks.progress import TQDMProgressBar
-from pytorch_lightning.callbacks.progress.tqdm_progress import _update_n
-from pytorch_lightning.loops.fetchers import _DataFetcher
-from pytorch_lightning.plugins import ClusterEnvironment
-from pytorch_lightning.plugins.io.checkpoint_plugin import CheckpointIO
-from pytorch_lightning.plugins.precision import MixedPrecision as MixedPrecisionPlugin
-from pytorch_lightning.strategies.ddp import DDPStrategy
-from pytorch_lightning.trainer.states import TrainerFn
-from pytorch_lightning.trainer.trainer import Trainer
-=======
 from lightning_fabric.utilities.optimizer import _optimizer_to_device
 from megatron.core.tensor_parallel.layers import param_is_not_tensor_parallel_duplicate
 from omegaconf import OmegaConf
@@ -45,7 +33,6 @@
 from pytorch_lightning.callbacks.progress.tqdm_progress import _update_n
 from pytorch_lightning.core.optimizer import LightningOptimizer
 from pytorch_lightning.loops.fetchers import _DataFetcher
-from pytorch_lightning.overrides.base import _LightningModuleWrapperBase
 from pytorch_lightning.plugins import ClusterEnvironment
 from pytorch_lightning.plugins.io.checkpoint_plugin import CheckpointIO
 from pytorch_lightning.plugins.precision import MixedPrecisionPlugin
@@ -53,7 +40,6 @@
 from pytorch_lightning.trainer.states import TrainerFn
 from pytorch_lightning.trainer.trainer import Trainer
 from torch._C._distributed_c10d import ReduceOp
->>>>>>> 1fede572
 from torch.distributed.algorithms.ddp_comm_hooks.debugging_hooks import noop_hook
 from torch.distributed.fsdp import BackwardPrefetch, FullStateDictConfig
 from torch.distributed.fsdp import FullyShardedDataParallel as FSDP
@@ -95,10 +81,7 @@
         optim_state_to_sharding_state,
     )
     from megatron.core.transformer.module import Float16Module as MCoreFloat16Module
-<<<<<<< HEAD
-=======
     from megatron.core.transformer.transformer_layer import TransformerLayer as MCoreTransformerLayer
->>>>>>> 1fede572
 
     HAVE_MEGATRON_CORE = True
 
@@ -239,11 +222,7 @@
             hasattr(self.model, 'with_distributed_adam') and self.model.with_distributed_adam
         ):
             # do not use DDP if using megatron amp O2 or distributed optimizer
-<<<<<<< HEAD
             self._model = self.model
-=======
-            self._model = _LightningModuleWrapperBase(self.model)
->>>>>>> 1fede572
         else:
             app_state = AppState()
 
@@ -260,13 +239,7 @@
                 # self.pre_configure_ddp()
                 # device_ids = self.determine_ddp_device_ids()
                 self._model = DistributedDataParallel(
-<<<<<<< HEAD
                     self.model, process_group=parallel_state.get_data_parallel_group(), **self._ddp_kwargs,
-=======
-                    _LightningModuleWrapperBase(self.model),
-                    process_group=parallel_state.get_data_parallel_group(with_context_parallel=True),
-                    **self._ddp_kwargs,
->>>>>>> 1fede572
                 )
 
                 if self.no_ddp_communication_hook:
@@ -400,10 +373,6 @@
             When using megatron core, the distributed checkpointing library expects save functions to be
             called on every rank and internally does the rank checking.
         """
-<<<<<<< HEAD
-
-=======
->>>>>>> 1fede572
         # check if using distributed checkpointing
         if (
             hasattr(self.lightning_module, 'sharded_state_dict')
@@ -433,110 +402,6 @@
             filepath = inject_model_parallel_rank(filepath)
             if self.is_global_zero or app_state.data_parallel_rank == 0:
                 self.checkpoint_io.save_checkpoint(checkpoint, filepath, storage_options=storage_options)
-<<<<<<< HEAD
-
-    def load_model_state_dict(self, checkpoint: Mapping[str, Any]) -> None:
-        # if using distributed checkpointing, the state dict logic is at the model level
-        if (
-            hasattr(self.lightning_module, 'sharded_state_dict')
-            and self.lightning_module.sharded_state_dict() is not None
-        ):
-            return
-
-        # legacy state dict logic, does not use megatron core
-        else:
-
-            # Release strict state dict matching when using Megatron AMP-O2 to skip matching
-            # half-precision module wrapper module.
-            # TODO: Refactor this to be more generic.
-            model_key = None
-            model_attr = None
-            if hasattr(self.lightning_module, 'model'):
-                model_key = 'model'
-                model_attr = self.lightning_module.model
-            elif hasattr(self.lightning_module, 'enc_dec_model'):
-                model_key = 'enc_dec_model'
-                model_attr = self.lightning_module.enc_dec_model
-            if model_key is not None:
-                if isinstance(model_attr, Float16Module) or isinstance(model_attr, MCoreFloat16Module):
-                    new_state_dict = {}
-                    for key in checkpoint['state_dict'].keys():
-                        new_key = key.replace(f'{model_key}.', f'{model_key}.module.', 1)
-                        new_state_dict[new_key] = checkpoint['state_dict'][key]
-                    checkpoint['state_dict'] = new_state_dict
-
-            self.lightning_module.load_state_dict(checkpoint["state_dict"])
-
-    def _fix_tensors_device(self, ckpt: Dict) -> Dict:
-        """ Ensure checkpoint tensors are on the correct device."""
-        assert torch.cuda.is_initialized(), (torch.cuda.is_available(), torch.cuda.is_initialized())
-        cur_dev = torch.device("cuda", index=torch.cuda.current_device())
-
-        def _fix_device(t):
-            if isinstance(t, torch.Tensor) and t.is_cuda and t.device != cur_dev:
-                t = t.to(cur_dev)
-            return t
-
-        return dict_list_map_outplace(_fix_device, ckpt)
-
-    def load_checkpoint(self, checkpoint_path: Union[str, Path]) -> Dict[str, Any]:
-        """ PTL method which we override to integrate distributed checkpoints for model parallel models.
-            In order to load distributed checkpoints we need to provide the sharded_state_dict to 
-            the distributed load function. We get the sharded_state_dict from self.lightning_module
-            which makes it convenient to have the loading logic happen at the strategy level.
-        """
-
-        fs = get_filesystem(checkpoint_path)
-
-        # Check if using distributed checkpointing
-        if (
-            hasattr(self.lightning_module, 'sharded_state_dict')
-            and self.lightning_module.sharded_state_dict() is not None
-        ):
-
-            # Distributed checkpoints must be directories.
-            if not fs.isdir(checkpoint_path):
-                raise ValueError(f'Distributed checkpoints should be a directory. Found: {checkpoint_path}.')
-
-            sharded_state_dict = self.lightning_module.sharded_state_dict()
-
-            checkpoint = {}
-
-            # after dist_checkpointing.load, sharded tensors will be replaced with tensors
-            checkpoint['state_dict'] = sharded_state_dict
-            checkpoint['optimizer_states'] = [self.optimizer_sharded_state_dict()]
-
-            checkpoint = dist_checkpointing.load(sharded_state_dict=checkpoint, checkpoint_dir=checkpoint_path)
-
-            checkpoint = self._fix_tensors_device(checkpoint)
-
-            return checkpoint
-
-        # Legacy model parallel checkpointing logic, does not use megatron core
-        else:
-            # Try to read the checkpoint at `path`. If not exist, do not restore checkpoint.
-            checkpoint_path = inject_model_parallel_rank(checkpoint_path)
-            if not fs.exists(checkpoint_path):
-                raise FileNotFoundError(f"Checkpoint at {checkpoint_path} not found. Aborting training.")
-            torch.cuda.empty_cache()
-            return self.checkpoint_io.load_checkpoint(checkpoint_path)
-
-    def remove_checkpoint(self, filepath: Union[str, Path]) -> None:
-        # check if filepath is a distributed checkpoint
-        if (
-            hasattr(self.lightning_module, 'sharded_state_dict')
-            and self.lightning_module.sharded_state_dict() is not None
-        ):
-            if self.is_global_zero:
-                shutil.rmtree(ckpt_to_dir(filepath))
-
-        # legacy checkpoint logic, does not use megatron core
-        else:
-            app_state = AppState()
-            # PTL override to accomodate model parallel checkpoints
-            filepath = inject_model_parallel_rank(filepath)
-            if self.is_global_zero or app_state.data_parallel_rank == 0:
-=======
 
     def load_model_state_dict(self, checkpoint: Mapping[str, Any]) -> None:
         # if using distributed checkpointing, the state dict logic is at the model level
@@ -959,7 +824,6 @@
             self.checkpoint_io.remove_checkpoint(filepath)
         else:
             if app_state.data_parallel_rank == 0:
->>>>>>> 1fede572
                 logging.info(f'Removing checkpoint: {filepath}')
                 self.checkpoint_io.remove_checkpoint(filepath)
 
@@ -1257,7 +1121,6 @@
         if not isinstance(loaded_params, tuple) or return_config is True:
             return loaded_params
         conf, instance, state_dict = loaded_params
-<<<<<<< HEAD
 
         # if we're using dist checkpointing then state_dict will be None
         if state_dict is None:
@@ -1304,206 +1167,6 @@
         else:
             state_dict = self.modify_state_dict(conf, state_dict)
             super().load_instance_with_state_dict(instance, state_dict, strict)
-        logging.info(f'Model {instance.__class__.__name__} was successfully restored from {restore_path}.')
-        return instance
-=======
->>>>>>> 1fede572
-
-        # if we're using dist checkpointing then state_dict will be None
-        if state_dict is None:
-            # dist checkpointing needs torch.distributed to load the checkpoint
-            if parallel_state.is_unitialized():
-
-                def dummy():
-                    return
-
-                if trainer.strategy.launcher is not None:
-                    trainer.strategy.launcher.launch(dummy, trainer=trainer)
-                trainer.strategy.setup_environment()
-
-<<<<<<< HEAD
-    def __init__(
-        self,
-        peft_model_nemo_path: Optional[str] = None,
-        peft_model_ckpt_path: Optional[str] = None,
-        peft_model_ckpt_name: Optional[str] = "model_weights.ckpt",
-    ) -> None:
-        super().__init__()
-        self.peft_model_ckpt_name = peft_model_ckpt_name
-        if peft_model_ckpt_path:
-            # First we will try to load a adapter ckpt path
-            # this is given priority over loading from nemo path to make resumption of training possible
-            ckpt_name = os.path.basename(peft_model_ckpt_path)
-            if not ckpt_name.strip() == '':
-                # update the weights file name inside the ckpt path rank folders
-                self.peft_model_ckpt_name = ckpt_name
-            self.peft_model_ckpt_dir = os.path.dirname(peft_model_ckpt_path)
-            assert os.path.isdir(self.peft_model_ckpt_dir)
-            self.peft_model_nemo_path = None
-        elif peft_model_nemo_path:
-            # If resumption is not possible we will try to load a adapter nemo path
-            self.peft_model_nemo_path = peft_model_nemo_path
-            assert os.path.exists(self.peft_model_nemo_path)
-            self.peft_model_ckpt_dir = None
-        else:
-            # We are not resuming training from a nemo file or a ckpt
-            # We are training the adapter from randomly initialization
-            self.peft_model_nemo_path = None
-            self.peft_model_ckpt_dir = None
-
-    def _load_state_dict_from_disk(self, model_weights, map_location=None):
-        """
-        Infuse the state_dict of the base model with PEFT params from either a peft_model_nemo_path or peft_model_ckpt_path
-        """
-        # first load based model weights
-        base_model_state_dict = super()._load_state_dict_from_disk(model_weights, map_location)
-
-        # if distributed checkpointing, load peft weights in restore_from
-        if base_model_state_dict:
-            # Next, We want to load PEFT model's weights
-            if self.peft_model_nemo_path:
-                # if the PEFT weights are provided in a .nemo file
-                # we need to untar the .nemo if its still tarred
-                with tempfile.TemporaryDirectory() as tmpdir:
-                    self._unpack_nemo_file(self.peft_model_nemo_path, tmpdir)
-                    model_weights_path = self._inject_model_parallel_rank_for_ckpt(tmpdir, self.peft_model_ckpt_name)
-                    peft_state_dict = torch.load(model_weights_path, map_location)
-            elif self.peft_model_ckpt_dir:
-                # if the PEFT weights are provided in a ckpt path file
-                # we don't need to untar
-                model_weights_path = self._inject_model_parallel_rank_for_ckpt(
-                    self.peft_model_ckpt_dir, self.peft_model_ckpt_name
-                )
-                peft_state_dict = torch.load(model_weights_path, map_location)['state_dict']
-            else:
-                peft_state_dict = {}
-            base_model_state_dict.update(peft_state_dict)  # add the PEFT state_dict into the base model's state_dict
-        return base_model_state_dict
-
-    def restore_from(
-        self,
-        calling_cls,
-        restore_path: str,
-        override_config_path: Optional[Union[OmegaConf, str]] = None,
-        map_location: Optional[torch.device] = None,
-        strict: bool = True,
-        return_config: bool = False,
-        trainer: Trainer = None,
-    ):
-        """
-        Extends the restore_from method of the `NLPSaveRestoreConnector` so that PEFT params are inserted into the state_dict which is required when training a PEFT model from scratch.
-        """
-        # Get path where the command is executed - the artifacts will be "retrieved" there
-        # (original .nemo behavior)
-        loaded_params = super().load_config_and_state_dict(
-            calling_cls, restore_path, override_config_path, map_location, strict, return_config, trainer,
-        )
-        if not isinstance(loaded_params, tuple) or return_config is True:
-            return loaded_params
-        conf, instance, state_dict = loaded_params
-
-        # if we're using dist checkpointing then state_dict will be None
-        if state_dict is None:
-            # dist checkpointing needs torch.distributed to load the checkpoint
-            if parallel_state.is_unitialized():
-
-                def dummy():
-                    return
-
-                if trainer.strategy.launcher is not None:
-                    trainer.strategy.launcher.launch(dummy, trainer=trainer)
-                trainer.strategy.setup_environment()
-
-            with tempfile.TemporaryDirectory() as tmpdir:
-                # Check if self.model_extracted_dir is set, and is a valid path
-                if self.model_extracted_dir is not None and os.path.isdir(self.model_extracted_dir):
-                    # Log that NeMo will use the provided `model_extracted_dir`
-                    logging.info(
-                        f"Restoration will occur within pre-extracted directory : " f"`{self.model_extracted_dir}`."
-                    )
-
-                    # Override `tmpdir` above with the pre-extracted `model_extracted_dir`
-                    tmpdir = self.model_extracted_dir
-
-=======
-            with tempfile.TemporaryDirectory() as tmpdir:
-                # Check if self.model_extracted_dir is set, and is a valid path
-                if self.model_extracted_dir is not None and os.path.isdir(self.model_extracted_dir):
-                    # Log that NeMo will use the provided `model_extracted_dir`
-                    logging.info(
-                        f"Restoration will occur within pre-extracted directory : " f"`{self.model_extracted_dir}`."
-                    )
-
-                    # Override `tmpdir` above with the pre-extracted `model_extracted_dir`
-                    tmpdir = self.model_extracted_dir
-
->>>>>>> 1fede572
-                else:
-                    # Extract the nemo file into the temporary directory
-                    self._unpack_nemo_file(
-                        path2file=restore_path, out_folder=tmpdir, extract_config_only=return_config is True
-                    )
-                checkpoint = {}
-                sharded_state_dict = instance.sharded_state_dict()
-<<<<<<< HEAD
-
-                # if distributed checkpointing, load peft weights here instead of in _load_state_dict_from_disk
-                if self.peft_model_nemo_path:
-                    # if the PEFT weights are provided in a .nemo file
-                    # we need to untar the .nemo if its still tarred
-                    with tempfile.TemporaryDirectory() as tmpdir2:
-                        self._unpack_nemo_file(self.peft_model_nemo_path, tmpdir2)
-                        model_weights_path = self._inject_model_parallel_rank_for_ckpt(
-                            tmpdir2, self.peft_model_ckpt_name
-                        )
-                        peft_state_dict = torch.load(model_weights_path, map_location)
-                elif self.peft_model_ckpt_dir:
-                    # if the PEFT weights are provided in a ckpt path file
-                    # we don't need to untar
-                    model_weights_path = self._inject_model_parallel_rank_for_ckpt(
-                        self.peft_model_ckpt_dir, self.peft_model_ckpt_name
-                    )
-                    peft_state_dict = torch.load(model_weights_path, map_location)['state_dict']
-                else:
-                    peft_state_dict = instance.get_peft_state_dict()
-
-                if conf.peft.peft_scheme != "ptuning":
-                    for k in peft_state_dict.keys():
-                        if k in sharded_state_dict:
-                            sharded_state_dict.pop(k)
-
-=======
->>>>>>> 1fede572
-                checkpoint['state_dict'] = sharded_state_dict
-                # remove model weights extension
-                tmp_model_weights_ckpt = os.path.join(tmpdir, self.model_weights_ckpt)
-                tmp_model_weights_dir = os.path.splitext(tmp_model_weights_ckpt)[0]
-                assert os.path.isdir(tmp_model_weights_dir), f'Expected {tmp_model_weights_dir} to be a directory.'
-                checkpoint = dist_checkpointing.load(
-                    sharded_state_dict=checkpoint, checkpoint_dir=tmp_model_weights_dir
-                )
-<<<<<<< HEAD
-                checkpoint['state_dict'].update(peft_state_dict)
-=======
->>>>>>> 1fede572
-                instance.on_load_checkpoint(checkpoint)
-                if hasattr(instance, 'setup_transformer_engine_tp_groups'):
-                    instance.setup_transformer_engine_tp_groups()
-
-        else:
-<<<<<<< HEAD
-            if (
-                self.peft_model_nemo_path is None and self.peft_model_ckpt_dir is None
-            ):  # we have this check only for training PEFT from scratch
-                peft_state_dict = instance.get_peft_state_dict()
-                state_dict.update(peft_state_dict)
-            state_dict = self.modify_state_dict(conf, state_dict)
-            self.load_instance_with_state_dict(instance, state_dict, strict)
-
-=======
-            state_dict = self.modify_state_dict(conf, state_dict)
-            super().load_instance_with_state_dict(instance, state_dict, strict)
->>>>>>> 1fede572
         logging.info(f'Model {instance.__class__.__name__} was successfully restored from {restore_path}.')
         return instance
 
