# Copyright (c) 2024, NVIDIA CORPORATION.  All rights reserved.
#
# Licensed under the Apache License, Version 2.0 (the "License");
# you may not use this file except in compliance with the License.
# You may obtain a copy of the License at
#
#     http://www.apache.org/licenses/LICENSE-2.0
#
# Unless required by applicable law or agreed to in writing, software
# distributed under the License is distributed on an "AS IS" BASIS,
# WITHOUT WARRANTIES OR CONDITIONS OF ANY KIND, either express or implied.
# See the License for the specific language governing permissions and
# limitations under the License.

import itertools
import json
import os
import tempfile
from math import ceil
from typing import Dict, List, Optional, Union

import editdistance
import torch
import torch.distributed as dist
from omegaconf import DictConfig, OmegaConf, open_dict
from pytorch_lightning import Trainer
from torchmetrics.text import SacreBLEUScore
from tqdm.auto import tqdm

from nemo.collections.asr.data.audio_to_text_dali import DALIOutputs
from nemo.collections.asr.data.audio_to_text_lhotse_prompted import (
    PromptedAudioToTextLhotseDataset,
    get_prompt_format_fn,
)
from nemo.collections.asr.models.asr_model import ASRModel, ExportableEncDecModel
from nemo.collections.asr.modules.transformer import BeamSearchSequenceGenerator
from nemo.collections.asr.parts.mixins import ASRBPEMixin
from nemo.collections.asr.parts.submodules.multitask_decoding import MultiTaskDecoding, MultiTaskDecodingConfig
from nemo.collections.asr.parts.submodules.token_classifier import TokenClassifier
from nemo.collections.asr.parts.utils import manifest_utils
from nemo.collections.asr.parts.utils.audio_utils import ChannelSelectorType
from nemo.collections.common import tokenizers
from nemo.collections.common.data.lhotse import get_lhotse_dataloader_from_config
from nemo.collections.common.losses import SmoothedCrossEntropyLoss
from nemo.collections.common.metrics import GlobalAverageLossMetric
from nemo.collections.common.parts import transformer_weights_init
from nemo.collections.common.parts.preprocessing.manifest import get_full_path
from nemo.core.classes.common import typecheck
from nemo.core.neural_types import (
    AudioSignal,
    ChannelType,
    LabelsType,
    LengthsType,
    LogprobsType,
    MaskType,
    NeuralType,
    SpectrogramType,
)
from nemo.utils import logging, model_utils

__all__ = ['EncDecMultiTaskModel']


def lens_to_mask(lens, max_length):
    batch_size = lens.shape[0]
    mask = torch.arange(max_length).repeat(batch_size, 1).to(lens.device) < lens[:, None]
    return mask


class EncDecMultiTaskModel(ASRModel, ExportableEncDecModel, ASRBPEMixin):
    """Base class for AED multi-task models"""

    def __init__(self, cfg: DictConfig, trainer: Trainer = None):

        # Convert to Hydra 1.0 compatible DictConfig
        cfg = model_utils.convert_model_config_to_dict_config(cfg)
        cfg = model_utils.maybe_update_config_version(cfg)

        if 'tokenizer' not in cfg:
            raise ValueError("`cfg` must have `tokenizer` config to create a tokenizer !")

        # Setup the tokenizer
        self._setup_tokenizer(cfg.tokenizer)

        # Assert config has "prompt_format"
        if "prompt_format" not in cfg:
            raise ValueError("`cfg` must have `prompt_format` config to create a multi task model !")
        self.prompt_format = cfg.prompt_format

        super().__init__(cfg=cfg, trainer=trainer)

        # Setup audio preprocessor
        self.preprocessor = EncDecMultiTaskModel.from_config_dict(self.cfg.preprocessor)

        # Setup audio encoder
        self.encoder = EncDecMultiTaskModel.from_config_dict(self.cfg.encoder)

        # Assert config has `model_defaults`
        if 'model_defaults' not in self.cfg:
            raise ValueError("`cfg` must have `model_defaults` config to create a model !")
        if "asr_enc_hidden" not in self.cfg.model_defaults:
            raise ValueError("`cfg.model_defaults` must have `asr_enc_hidden` key !")
        if "lm_enc_hidden" not in self.cfg.model_defaults:
            raise ValueError("`cfg.model_defaults` must have `lm_enc_hidden` key !")
        if "dec_hidden" not in self.cfg.model_defaults:
            raise ValueError("`cfg.model_defaults` must have `dec_hidden` key !")

        # Add projection layer if encoder and decoder differ in hidden size
        asr_enc_hidden_size = self.cfg.model_defaults.asr_enc_hidden
        decoder_hidden_size = self.cfg.model_defaults.dec_hidden
        if asr_enc_hidden_size != decoder_hidden_size:
            self.encoder_decoder_proj = torch.nn.Linear(asr_enc_hidden_size, decoder_hidden_size)
        else:
            self.encoder_decoder_proj = torch.nn.Identity()

        transf_encoder_cfg_dict = self.cfg.get('transf_encoder', None)

        # Whether to add Transformer Encoder block between Conformer and Transformer Decoder
        self.use_transf_encoder = False
        if transf_encoder_cfg_dict is not None and transf_encoder_cfg_dict['num_layers'] > 0:
            self.use_transf_encoder = True

            self.transf_encoder = EncDecMultiTaskModel.from_config_dict(transf_encoder_cfg_dict)

            # Initialize weights
            std_init_range = 1 / self.cfg.model_defaults.lm_enc_hidden ** 0.5
            self.transf_encoder.apply(lambda module: transformer_weights_init(module, std_init_range))

        transf_decoder_cfg_dict = cfg.transf_decoder

        # Transformer decoder
        vocab_size = 8 * ceil(self.tokenizer.vocab_size / 8)

        # Auto inject vocab size for `get_transformer`
        with open_dict(transf_decoder_cfg_dict):
            if 'config_dict' in transf_decoder_cfg_dict:
                transf_decoder_cfg_dict['config_dict']['vocab_size'] = vocab_size

        self.transf_decoder = EncDecMultiTaskModel.from_config_dict(transf_decoder_cfg_dict)

        # Setup token classifier
        with open_dict(self.cfg.head):
            self.cfg.head.num_classes = vocab_size

        self.log_softmax = EncDecMultiTaskModel.from_config_dict(self.cfg.head)

        # Weight tying - if using TokenClassifier only
        if isinstance(self.log_softmax, TokenClassifier):
            self.log_softmax.mlp.layer0.weight = self.transf_decoder.embedding.token_embedding.weight

        # Initialize weights
        std_init_range = 1 / self.cfg.model_defaults.dec_hidden ** 0.5
        self.transf_decoder.apply(lambda module: transformer_weights_init(module, std_init_range))
        self.log_softmax.apply(lambda module: transformer_weights_init(module, std_init_range))

        # Setup decoding objects
        decoding_cfg = self.cfg.get('decoding', None)

        # In case decoding config not found, use default config
        if decoding_cfg is None:
            decoding_cfg = OmegaConf.structured(MultiTaskDecodingConfig)
            with open_dict(self.cfg):
                self.cfg.decoding = decoding_cfg

        self.decoding = MultiTaskDecoding(
            decoding_cfg=self.cfg.decoding,
            transformer_decoder=self.transf_decoder,
            log_softmax_module=self.log_softmax,
            tokenizer=self.tokenizer,
        )

        # TO DO: remove this hardcoded context size for AR decoding
        self.context_len_for_AR_decoding = self.cfg.get("context_len_for_AR_decoding", 5)

        # Define autoregressive CE loss
        with open_dict(self.cfg.loss):
            self.cfg.loss.pad_id = self.tokenizer.pad_id

        self.loss = EncDecMultiTaskModel.from_config_dict(self.cfg.loss)

        if hasattr(self.cfg, 'spec_augment') and self.cfg.spec_augment is not None:
            self.spec_augmentation = EncDecMultiTaskModel.from_config_dict(self.cfg.spec_augment)
        else:
            self.spec_augmentation = None

        self.val_loss = GlobalAverageLossMetric(dist_sync_on_step=False, take_avg_loss=True)

        # Beam Search decoding
        self.beam_search = BeamSearchSequenceGenerator(
            embedding=self.transf_decoder.embedding,
            decoder=self.transf_decoder.decoder,
            log_softmax=self.log_softmax,
            max_sequence_length=self.transf_decoder.max_sequence_length,
            beam_size=1,
            bos=self.tokenizer.bos_id,
            pad=self.tokenizer.pad_id,
            eos=self.tokenizer.eos_id,
            len_pen=1.0,
            max_delta_length=20,
        )

        # Define autoregressive CE loss
        self.transf_loss = SmoothedCrossEntropyLoss(
            pad_id=self.tokenizer.pad_id, label_smoothing=self.cfg.label_smoothing
        )

    def change_decoding_strategy(self, decoding_cfg: DictConfig):
        """
        Changes decoding strategy used during Multi Task decoding process.

        Args:
            decoding_cfg: A config for the decoder, which is optional. If the decoding type
                needs to be changed (from say Greedy to Beam decoding etc), the config can be passed here.
        """
        if decoding_cfg is None:
            # Assume same decoding config as before
            logging.info("No `decoding_cfg` passed when changing decoding strategy, using internal config")
            decoding_cfg = self.cfg.decoding

        # Assert the decoding config with all hyper parameters
        decoding_cls = OmegaConf.structured(MultiTaskDecodingConfig)
        decoding_cls = OmegaConf.create(OmegaConf.to_container(decoding_cls))
        decoding_cfg = OmegaConf.merge(decoding_cls, decoding_cfg)

        self.decoding = MultiTaskDecoding(
            decoding_cfg=decoding_cfg,
            transformer_decoder=self.transf_decoder,
            log_softmax_module=self.log_softmax,
            tokenizer=self.tokenizer,
        )

        # Update config
        with open_dict(self.cfg.decoding):
            self.cfg.decoding = decoding_cfg

        logging.info(f"Changed decoding strategy to \n{OmegaConf.to_yaml(self.cfg.decoding)}")

    @torch.no_grad()
    def transcribe(
        self,
        audio: Union[List[str], str],
        batch_size: int = 4,
        return_hypotheses: bool = False,
        num_workers: int = 0,
        channel_selector: Optional[ChannelSelectorType] = None,
        augmentor: DictConfig = None,
        verbose: bool = True,
    ) -> List[str]:
        """
        Uses greedy decoding to transcribe audio files. Use this method for debugging and prototyping.
        Args:
            paths2audio_files: (a list) of paths to audio files. \
                Recommended length per file is between 5 and 25 seconds. \
                But it is possible to pass a few hours long file if enough GPU memory is available.
            batch_size: (int) batch size to use during inference.
                Bigger will result in better throughput performance but would use more memory.
            return_hypotheses: (bool) Either return hypotheses or text
                With hypotheses can do some postprocessing like getting timestamp or rescoring
            num_workers: (int) number of workers for DataLoader
            channel_selector (int | Iterable[int] | str): select a single channel or a subset of channels from multi-channel audio. If set to `'average'`, it performs averaging across channels. Disabled if set to `None`. Defaults to `None`.
            augmentor: (DictConfig): Augment audio samples during transcription if augmentor is applied.
            verbose: (bool) whether to display tqdm progress bar
        Returns:
            A list of transcriptions (or raw log probabilities if logprobs is True) in the same order as paths2audio_files
        """
        if audio is None or len(audio) == 0:
            return {}

        if return_hypotheses:
            logging.warning("return_hypotheses=True is currently not supported, returning text instead.")

        manifest_path = None
        if isinstance(audio, list):
            logging.debug(f"Found 'audio' to be a list of {len(audio)} items.")
            logging.debug(f"Assuming each item in 'audio' is a path to audio file.")

            if isinstance(self.tokenizer, tokenizers.AggregateTokenizer):
                primary_language = self.tokenizer.langs[0]
                logging.debug(f"Transcribing with default setting of {primary_language}.")

        elif isinstance(audio, str):
            logging.debug(f"Found 'audio' to be a string. Assuming it is a path to manifest file.")
            assert os.path.exists(audio), f"File {audio} doesn't exist"
            assert audio.endswith('.json') or audio.endswith('.jsonl'), f"File {audio} must be a json or jsonl file"

            # load json lines
            manifest_path = audio  # need to save this as we are overwriting paths2audio_files in nextline
            audio = manifest_utils.read_manifest(manifest_path)

        def _may_be_make_dict_and_fix_paths(json_items, manifest_path):
            out_json_items = []
            for item in json_items:
                if isinstance(item, str):
                    # assume it is a path to audio file
                    entry = {
                        'audio_filepath': item,
                        'duration': 100000,
                        'source_lang': 'en',
                        'taskname': 'asr',
                        'target_lang': 'en',
                        'pnc': 'yes',
                        'answer': 'nothing',
                    }
                elif isinstance(item, dict):
                    entry = item
                    entry['audio_filepath'] = get_full_path(entry['audio_filepath'], manifest_file=manifest_path)
                else:
                    raise ValueError(f"Expected str or dict, got {type(item)}")
                out_json_items.append(entry)
            return out_json_items

        paths2audio_files = _may_be_make_dict_and_fix_paths(audio, manifest_path)

        if num_workers is None:
            num_workers = min(batch_size, os.cpu_count() - 1)

        # We will store transcriptions here
        hypotheses = []

        # Model's mode and device
        mode = self.training
        device = next(self.parameters()).device
        dither_value = self.preprocessor.featurizer.dither
        pad_to_value = self.preprocessor.featurizer.pad_to

        try:
            self.preprocessor.featurizer.dither = 0.0
            self.preprocessor.featurizer.pad_to = 0
            # Switch model to evaluation mode
            self.eval()
            # Freeze the encoder and decoder modules
            self.encoder.freeze()
            self.transf_decoder.freeze()
            logging_level = logging.get_verbosity()
            logging.set_verbosity(logging.WARNING)
            # Work in tmp directory - will store manifest file there
            with tempfile.TemporaryDirectory() as tmpdir:
                with open(os.path.join(tmpdir, 'manifest.json'), 'w') as fp:
                    for audio_file in paths2audio_files:
                        fp.write(json.dumps(audio_file) + '\n')

                config = {
                    'paths2audio_files': paths2audio_files,
                    'batch_size': batch_size,
                    'temp_dir': tmpdir,
                    'num_workers': num_workers,
                    'channel_selector': channel_selector,
                }

                if augmentor:
                    config['augmentor'] = augmentor

                temporary_datalayer = self._setup_transcribe_dataloader(config)
                for test_batch in tqdm(temporary_datalayer, desc="Transcribing", disable=not verbose):
                    log_probs, encoded_len, enc_states, enc_mask = self.forward(
                        input_signal=test_batch[0].to(device), input_signal_length=test_batch[1].to(device)
                    )

                    beam_hypotheses = self.decoding.decode_predictions_tensor(
                        encoder_hidden_states=enc_states,
                        encoder_input_mask=enc_mask,
                        decoder_input_ids=test_batch[2][:, : self.context_len_for_AR_decoding].to(device)
                        if self.context_len_for_AR_decoding > 0
                        else None,
                        return_hypotheses=False,
                    )[0]

                    beam_hypotheses = [self.decoding.strip_special_tokens(text) for text in beam_hypotheses]

                    hypotheses += beam_hypotheses

                    del test_batch, log_probs, encoded_len, enc_states, enc_mask
        finally:
            # set mode back to its original value
            self.train(mode=mode)
            self.preprocessor.featurizer.dither = dither_value
            self.preprocessor.featurizer.pad_to = pad_to_value
            if mode is True:
                self.encoder.unfreeze()
                self.transf_decoder.unfreeze()
            logging.set_verbosity(logging_level)

        return hypotheses

    def _setup_dataloader_from_config(self, config: Optional[Dict]):
        assert config.get("use_lhotse", False), (
            "Multi-task model only supports dataloading with Lhotse. "
            "Please set config.{train,validation,test}_ds.use_lhotse=True"
        )
        return get_lhotse_dataloader_from_config(
            config,
            global_rank=self.global_rank,
            world_size=self.world_size,
            dataset=PromptedAudioToTextLhotseDataset(
                tokenizer=self.tokenizer, prompt_format_fn=get_prompt_format_fn(self.prompt_format),
            ),
        )

    def setup_training_data(self, train_data_config: Optional[DictConfig]):

        # create audio-only data loader
        self._update_dataset_config(dataset_name='train', config=train_data_config)
        self._train_dl = self._setup_dataloader_from_config(config=train_data_config)

        # Need to set this because if using an IterableDataset, the length of the
        # dataloader is the total number of samples rather than the number of batches,
        # and this messes up the tqdm progress bar. So we set the number of steps manually
        # (to the correct number) to fix this.
        if 'is_tarred' in train_data_config and train_data_config['is_tarred']:
            # We also need to check if limit_train_batches is already set.
            # If it's an int, we assume that the user has set it to something sane,
            # i.e. <= # training batches, and don't change it. Otherwise, adjust
            # batches accordingly if it's a float (including 1.0).
            if self._trainer is not None and isinstance(self._trainer.limit_train_batches, float):
                self._trainer.limit_train_batches = int(
                    self._trainer.limit_train_batches
                    * ceil((len(self._train_dl.dataset) / self.world_size) / train_data_config['batch_size'])
                )
            elif self._trainer is None:
                logging.warning(
                    "Model Trainer was not set before constructing the dataset, incorrect number of "
                    "training batches will be used. Please set the trainer and rebuild the dataset."
                )

    def setup_validation_data(self, val_data_config: Optional[Union[DictConfig, Dict]]):
        """
        Sets up the validation data loader via a Dict-like object.
        Args:
            val_data_config: A config that contains the information regarding construction
                of an ASR Training dataset.
        Supported Datasets:
            -   :class:`~nemo.collections.asr.data.audio_to_text.AudioToCharDataset`
            -   :class:`~nemo.collections.asr.data.audio_to_text.AudioToBPEDataset`
            -   :class:`~nemo.collections.asr.data.audio_to_text.TarredAudioToCharDataset`
            -   :class:`~nemo.collections.asr.data.audio_to_text.TarredAudioToBPEDataset`
            -   :class:`~nemo.collections.asr.data.audio_to_text_dali.AudioToCharDALIDataset`
        """
        if 'shuffle' not in val_data_config:
            val_data_config['shuffle'] = False

        # preserve config
        self._update_dataset_config(dataset_name='validation', config=val_data_config)
        self._validation_dl = self._setup_dataloader_from_config(config=val_data_config)

    def setup_test_data(self, test_data_config: Optional[Union[DictConfig, Dict]]):
        """
        Sets up the test data loader via a Dict-like object.
        Args:
            test_data_config: A config that contains the information regarding construction
                of an ASR Training dataset.
        Supported Datasets:
            -   :class:`~nemo.collections.asr.data.audio_to_text.AudioToCharDataset`
            -   :class:`~nemo.collections.asr.data.audio_to_text.AudioToBPEDataset`
            -   :class:`~nemo.collections.asr.data.audio_to_text.TarredAudioToCharDataset`
            -   :class:`~nemo.collections.asr.data.audio_to_text.TarredAudioToBPEDataset`
            -   :class:`~nemo.collections.asr.data.audio_to_text_dali.AudioToCharDALIDataset`
        """
        if 'shuffle' not in test_data_config:
            test_data_config['shuffle'] = False

        # preserve config
        self._update_dataset_config(dataset_name='test', config=test_data_config)
        self._test_dl = self._setup_dataloader_from_config(config=test_data_config)

    @property
    def input_types(self) -> Optional[Dict[str, NeuralType]]:
        if hasattr(self.preprocessor, '_sample_rate'):
            input_signal_eltype = AudioSignal(freq=self.preprocessor._sample_rate)
        else:
            input_signal_eltype = AudioSignal()
        return {
            "input_signal": NeuralType(('B', 'T'), input_signal_eltype, optional=True),
            "input_signal_length": NeuralType(tuple('B'), LengthsType(), optional=True),
            "processed_signal": NeuralType(('B', 'D', 'T'), SpectrogramType(), optional=True),
            "processed_signal_length": NeuralType(tuple('B'), LengthsType(), optional=True),
            "transcript": NeuralType(('B', 'T'), LabelsType(), optional=True),
            "transcript_length": NeuralType(tuple('B'), LengthsType(), optional=True),
            "sample_id": NeuralType(tuple('B'), LengthsType(), optional=True),
        }

    @property
    def output_types(self) -> Optional[Dict[str, NeuralType]]:
        return {
            "transf_log_probs": NeuralType(('B', 'T', 'D'), LogprobsType()),
            "encoded_lengths": NeuralType(tuple('B'), LengthsType()),
            "encoder_states": NeuralType(('B', 'T', 'D'), ChannelType()),
            "encoder_mask": NeuralType(('B', 'T'), MaskType()),
        }

    @typecheck()
    def forward(
        self,
        input_signal=None,
        input_signal_length=None,
        processed_signal=None,
        processed_signal_length=None,
        transcript=None,
        transcript_length=None,
    ):
        """
        Forward pass of the model.
        Args:
            input_signal: Tensor that represents a batch of raw audio signals,
                of shape [B, T]. T here represents timesteps, with 1 second of audio represented as
                `self.sample_rate` number of floating point values.
            input_signal_length: Vector of length B, that contains the individual lengths of the audio
                sequences.
            processed_signal: Tensor that represents a batch of processed audio signals,
                of shape (B, D, T) that has undergone processing via some DALI preprocessor.
            processed_signal_length: Vector of length B, that contains the individual lengths of the
                processed audio sequences.
        Returns:
            A tuple of 3 elements -
            1) The log probabilities tensor of shape [B, T, D].
            2) The lengths of the acoustic sequence after propagation through the encoder, of shape [B].
            3) The greedy token predictions of the model of shape [B, T] (via argmax)
        """
        has_input_signal = input_signal is not None and input_signal_length is not None
        has_processed_signal = processed_signal is not None and processed_signal_length is not None
        if (has_input_signal ^ has_processed_signal) == False:
            raise ValueError(
                f"{self} Arguments ``input_signal`` and ``input_signal_length`` are mutually exclusive "
                " with ``processed_signal`` and ``processed_signal_len`` arguments."
            )

        if not has_processed_signal:
            processed_signal, processed_signal_length = self.preprocessor(
                input_signal=input_signal, length=input_signal_length
            )

        if self.spec_augmentation is not None and self.training:
            processed_signal = self.spec_augmentation(input_spec=processed_signal, length=processed_signal_length)

        encoded, encoded_len = self.encoder(audio_signal=processed_signal, length=processed_signal_length)

        enc_states = encoded.permute(0, 2, 1)
        enc_states = self.encoder_decoder_proj(enc_states)
        enc_mask = lens_to_mask(encoded_len, enc_states.shape[1]).to(enc_states.dtype)
        if self.use_transf_encoder:
            enc_states = self.transf_encoder(encoder_states=enc_states, encoder_mask=enc_mask)

        transf_log_probs = None
        if transcript is not None:
            dec_mask = lens_to_mask(transcript_length, transcript.shape[1]).to(transcript.dtype)
            dec_states = self.transf_decoder(
                input_ids=transcript, decoder_mask=dec_mask, encoder_embeddings=enc_states, encoder_mask=enc_mask
            )
            transf_log_probs = self.log_softmax(hidden_states=dec_states)

        return transf_log_probs, encoded_len, enc_states, enc_mask

    def compute_audio_loss(self, batch):

        if batch is None:
            return 0

        signal, signal_len, transcript, transcript_len = batch
        input_ids, labels = transcript[:, :-1], transcript[:, 1:]

        transf_log_probs, encoded_len, enc_states, enc_mask = self.forward(
            input_signal=signal,
            input_signal_length=signal_len,
            transcript=input_ids,
            transcript_length=transcript_len,
        )

        transf_loss = self.loss(log_probs=transf_log_probs, labels=labels)

        return transf_loss

    # PTL-specific methods
    def training_step(self, batch, batch_nb):

        audio_loss = self.compute_audio_loss(batch)

        tensorboard_logs = {
            'train_loss': audio_loss,
            'learning_rate': self._optimizer.param_groups[0]['lr'],
        }

        return {'loss': audio_loss, 'log': tensorboard_logs}

    # def validation_step(self, batch, batch_idx, dataloader_idx=0, eval_mode="val"):
    #     signal, signal_len, transcript, transcript_len = batch
    #     input_ids, labels = transcript[:, :-1], transcript[:, 1:]

    #     if isinstance(batch, DALIOutputs) and batch.has_processed_signal:
    #         transf_log_probs, encoded_len, enc_states, enc_mask = self.forward(
    #             processed_signal=signal,
    #             processed_signal_length=signal_len,
    #             transcript=input_ids,
    #             transcript_length=transcript_len,
    #         )
    #     else:
    #         transf_log_probs, encoded_len, enc_states, enc_mask = self.forward(
    #             input_signal=signal,
    #             input_signal_length=signal_len,
    #             transcript=input_ids,
    #             transcript_length=transcript_len,
    #         )

    #     beam_hypotheses = self.decoding.decode_predictions_tensor(
    #         encoder_hidden_states=enc_states,
    #         encoder_input_mask=enc_mask,
    #         decoder_input_ids=input_ids[:, : self.context_len_for_AR_decoding]
    #         if self.context_len_for_AR_decoding > 0
    #         else None,
    #         return_hypotheses=False,
    #     )[0]

    #     transf_loss = self.transf_loss(log_probs=transf_log_probs, labels=labels)

    #     ground_truths = [self.tokenizer.ids_to_text(sent) for sent in transcript.detach().cpu().tolist()]
    #     translations = [hyp for hyp in beam_hypotheses]

    #     self.val_loss(loss=transf_loss, num_measurements=transf_log_probs.shape[0] * transf_log_probs.shape[1])

    #     output_dict = {
    #         f'{eval_mode}_loss': transf_loss,
    #         'translations': [self.decoding.strip_special_tokens(t) for t in translations],
    #         'ground_truths': [self.decoding.strip_special_tokens(g) for g in ground_truths],
    #     }

    #     if type(self.trainer.val_dataloaders) == list and len(self.trainer.val_dataloaders) > 1:
    #         self.validation_step_outputs[dataloader_idx].append(output_dict)
    #     else:
    #         self.validation_step_outputs.append(output_dict)

    #     return output_dict

    def validation_step(self, batch, batch_idx, dataloader_idx=0, eval_mode="val"):
        signal, signal_len, transcript, transcript_len = batch
        input_ids, labels = transcript[:, :-1], transcript[:, 1:]

        if isinstance(batch, DALIOutputs) and batch.has_processed_signal:
            transf_log_probs, encoded_len, enc_states, enc_mask = self.forward(
                processed_signal=signal,
                processed_signal_length=signal_len,
                transcript=input_ids,
                transcript_length=transcript_len,
            )
        else:
            transf_log_probs, encoded_len, enc_states, enc_mask = self.forward(
                input_signal=signal,
                input_signal_length=signal_len,
                transcript=input_ids,
                transcript_length=transcript_len,
            )

<<<<<<< HEAD
        beam_hypotheses = self.beam_search(
            encoder_hidden_states=enc_states, encoder_input_mask=enc_mask, return_beam_scores=False
        )
        transf_loss = self.transf_loss(log_probs=transf_log_probs, labels=labels)
=======
        beam_hypotheses = self.decoding.decode_predictions_tensor(
            encoder_hidden_states=enc_states,
            encoder_input_mask=enc_mask,
            decoder_input_ids=input_ids[:, : self.context_len_for_AR_decoding]
            if self.context_len_for_AR_decoding > 0
            else None,
            return_hypotheses=False,
        )[0]

        transf_loss = self.loss(log_probs=transf_log_probs, labels=labels)
>>>>>>> 5ccd1a15

        ground_truths = [self.tokenizer.ids_to_text(sent) for sent in transcript.detach().cpu().tolist()]
        translations = [self.tokenizer.ids_to_text(sent) for sent in beam_hypotheses.detach().cpu().tolist()]

        self.val_loss(loss=transf_loss, num_measurements=transf_log_probs.shape[0] * transf_log_probs.shape[1])

        output_dict = {f'{eval_mode}_loss': transf_loss, 'translations': translations, 'ground_truths': ground_truths}

        self.validation_step_outputs.append(output_dict)

        return output_dict

    def test_step(self, batch, batch_idx, dataloader_idx=0):
        return self.validation_step(batch, batch_idx, dataloader_idx, eval_mode="test")

    def multi_validation_epoch_end(self, outputs, dataloader_idx: int = 0, eval_mode: str = "val"):
        """
        Called at the end of validation to aggregate outputs.
        :param outputs: list of individual outputs of each validation step.
        """
        if not outputs:
            return

        if isinstance(outputs[0], dict):
            outputs = [outputs]

        for output in outputs:
            eval_loss = getattr(self, 'val_loss').compute()
            translations = list(itertools.chain(*[x['translations'] for x in output]))
            ground_truths = list(itertools.chain(*[x['ground_truths'] for x in output]))

            # Gather translations and ground truths from all workers
            tr_and_gt = [None for _ in range(self.world_size)]
            # we also need to drop pairs where ground truth is an empty string
            if self.world_size > 1:
                dist.all_gather_object(
                    tr_and_gt, [(t, g) for (t, g) in zip(translations, ground_truths) if g.strip() != '']
                )
            else:
                tr_and_gt[0] = [(t, g) for (t, g) in zip(translations, ground_truths) if g.strip() != '']

            if self.global_rank == 0:
                _translations = []
                _ground_truths = []
                for rank in range(0, self.world_size):
                    _translations += [t for (t, g) in tr_and_gt[rank]]
                    _ground_truths += [g for (t, g) in tr_and_gt[rank]]

                sacre_bleu = SacreBLEUScore()(_translations, [[x] for x in _ground_truths]).item()
                sb_score = sacre_bleu * self.world_size

                wer_scores, wer_words = 0, 0
                for h, r in zip(_translations, _ground_truths):
                    wer_words += len(r.split())
                    wer_scores += editdistance.eval(h.split(), r.split())
                wer_score = 1.0 * wer_scores * self.world_size / wer_words

            else:
                sb_score = 0.0
                wer_score = 0.0

            # To log via on_validation_epoch_end in modelPT.py
            # remove  (* self.world_size) if logging via on_validation_epoch_end
            # tensorboard_logs = {}
            # tensorboard_logs.update({f"{eval_mode}_loss": eval_loss})
            # tensorboard_logs.update({f"{eval_mode}_sacreBLEU": sb_score})
            # tensorboard_logs.update({f"{eval_mode}_WER": wer_score})

            # logging here only.
            dataloader_prefix = self.get_validation_dataloader_prefix(dataloader_idx)
            self.log(f"{dataloader_prefix}{eval_mode}_loss", eval_loss, sync_dist=True)
            self.log(f"{dataloader_prefix}{eval_mode}_sacreBLEU", sb_score, sync_dist=True)
            self.log(f"{dataloader_prefix}{eval_mode}_WER", wer_score, sync_dist=True)

            # in multi-validation case, anything after first one will become NaN
            # as we are resetting the metric here.
            # TODO: fix this, (not sure which hook will be ideal for this)
            self.val_loss.reset()

    def multi_test_epoch_end(self, outputs, dataloader_idx: int = 0):
        return self.multi_validation_epoch_end(outputs, dataloader_idx, eval_mode="test")

    def test_dataloader(self):
        if self._test_dl is not None:
            return self._test_dl

    def _setup_transcribe_dataloader(self, config: Dict) -> 'torch.utils.data.DataLoader':
        """
        Setup function for a temporary data loader which wraps the provided audio file.
        Args:
            config: A python dictionary which contains the following keys:
            paths2audio_files: (a list) of paths to audio files. The files should be relatively short fragments. \
                Recommended length per file is between 5 and 25 seconds.
            batch_size: (int) batch size to use during inference. \
                Bigger will result in better throughput performance but would use more memory.
            temp_dir: (str) A temporary directory where the audio manifest is temporarily
                stored.
        Returns:
            A pytorch DataLoader for the given audio file(s).
        """
        batch_size = min(config['batch_size'], len(config['paths2audio_files']))
        dl_config = {
            'manifest_filepath': os.path.join(config['temp_dir'], 'manifest.json'),
            'sample_rate': self.preprocessor._sample_rate,
            'batch_size': batch_size,
            'trim_silence': False,
            'shuffle': False,
            'num_workers': min(batch_size, os.cpu_count() - 1),
            'pin_memory': True,
            'use_lhotse': True,
            'use_bucketing': False,
            'drop_last': False,
            'text_field': 'answer',
            'lang_field': 'target_lang',
        }

        temporary_datalayer = self._setup_dataloader_from_config(config=DictConfig(dl_config))
        return temporary_datalayer<|MERGE_RESOLUTION|>--- conflicted
+++ resolved
@@ -647,23 +647,10 @@
                 transcript_length=transcript_len,
             )
 
-<<<<<<< HEAD
         beam_hypotheses = self.beam_search(
             encoder_hidden_states=enc_states, encoder_input_mask=enc_mask, return_beam_scores=False
         )
         transf_loss = self.transf_loss(log_probs=transf_log_probs, labels=labels)
-=======
-        beam_hypotheses = self.decoding.decode_predictions_tensor(
-            encoder_hidden_states=enc_states,
-            encoder_input_mask=enc_mask,
-            decoder_input_ids=input_ids[:, : self.context_len_for_AR_decoding]
-            if self.context_len_for_AR_decoding > 0
-            else None,
-            return_hypotheses=False,
-        )[0]
-
-        transf_loss = self.loss(log_probs=transf_log_probs, labels=labels)
->>>>>>> 5ccd1a15
 
         ground_truths = [self.tokenizer.ids_to_text(sent) for sent in transcript.detach().cpu().tolist()]
         translations = [self.tokenizer.ids_to_text(sent) for sent in beam_hypotheses.detach().cpu().tolist()]
