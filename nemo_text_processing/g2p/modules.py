--- conflicted
+++ resolved
@@ -19,19 +19,11 @@
 import time
 from abc import ABC, abstractmethod
 from collections import defaultdict
-<<<<<<< HEAD
-from typing import Optional, Tuple
+from typing import Callable, DefaultDict, List, Optional, Tuple, Union
 
 import nltk
 import torch
-from nemo_text_processing.g2p.data.data_utils import english_word_tokenize, get_wordid_to_nemo
-=======
-from typing import Callable, DefaultDict, List, Optional, Set, Tuple, Union
-
-import nltk
-import torch
-from nemo_text_processing.g2p.data.data_utils import english_word_tokenize, ipa_word_tokenize
->>>>>>> c03aae10
+from nemo_text_processing.g2p.data.data_utils import english_word_tokenize, get_wordid_to_nemo, ipa_word_tokenize
 
 from nemo.collections.common.tokenizers.text_to_speech.ipa_lexicon import validate_locale
 from nemo.utils import logging
@@ -280,13 +272,10 @@
         phoneme_probability: Optional[float] = None,
         use_stresses: Optional[bool] = True,
         set_graphemes_upper: Optional[bool] = True,
-<<<<<<< HEAD
         pretrained_g2p_model: Optional[str] = None,
-    ):
-=======
         mapping_file: Optional[str] = None,
     ) -> None:
->>>>>>> c03aae10
+
         """Generic IPA G2P module. This module converts words from grapheme to International Phonetic Alphabet representations.
         Optionally, it can ignore heteronyms, ambiguous words, or words marked as unchangeable by word_tokenize_func (see code for details).
         Ignored words are left unchanged or passed through apply_to_oov_word for handling.
@@ -391,16 +380,12 @@
         with open(p, 'r') as f:
             return [l.rstrip() for l in f.readlines()]
 
-<<<<<<< HEAD
     def set_pretrained_g2p_model(
         self, g2p_model, wordid_to_nemo_ipa_file="NeMo/scripts/tts_dataset_files/wordid_to_nemo_cmu.tsv"
     ):
         self.pretrained_g2p_model = g2p_model
         self.wordid_to_nemo_cmu = get_wordid_to_nemo(wordid_to_nemo_ipa_file)
 
-    def _parse_as_cmu_dict(self, phoneme_dict_path):
-        """Loads IPA CMUdict, and generates a set of all valid symbols."""
-=======
     def _normalize_dict(self, phoneme_dict_obj: dict) -> Tuple[DefaultDict[str, List[List[str]]], Set]:
         """
         Parse a python dict object according to the decision on word cases and removal of lexical stress markers.
@@ -414,7 +399,6 @@
             symbols (set): a IPA phoneme set, or its union with grapheme set.
 
         """
->>>>>>> c03aae10
         g2p_dict = defaultdict(list)
         symbols = set()
         for word, prons in phoneme_dict_obj.items():
@@ -456,11 +440,10 @@
     def is_unique_in_phoneme_dict(self, word: str) -> bool:
         return len(self.phoneme_dict[word]) == 1
 
-<<<<<<< HEAD
-    def parse_one_word(self, word: str, text: Optional[str] = None, start_end: Optional[Tuple[int, int]] = None):
-=======
+    # <<<<<<< HEAD
+    #     def parse_one_word(self, word: str, text: Optional[str] = None, start_end: Optional[Tuple[int, int]] = None):
+    # =======
     def parse_one_word(self, word: str) -> Tuple[List[str], bool]:
->>>>>>> c03aae10
         """Returns parsed `word` and `status` (bool: False if word wasn't handled, True otherwise).
         """
         if self.set_graphemes_upper:
@@ -475,20 +458,19 @@
 
         # Heteronyms
         if self.heteronyms and word in self.heteronyms:
-<<<<<<< HEAD
-            if self.pretrained_g2p_model and text and start_end:
-                try:
-                    heteronym_word_id = self.pretrained_g2p_model.disambiguate(
-                        text, [start_end], [word.lower()], batch_size=1
-                    )[0]
-                    heteronym_ipa = self.wordid_to_nemo_cmu[heteronym_word_id]
-                    return [x for x in heteronym_ipa], True
-                except Exception as e:
-                    return word, True
-            return word, True
-=======
+            # <<<<<<< HEAD
+            #             if self.pretrained_g2p_model and text and start_end:
+            #                 try:
+            #                     heteronym_word_id = self.pretrained_g2p_model.disambiguate(
+            #                         text, [start_end], [word.lower()], batch_size=1
+            #                     )[0]
+            #                     heteronym_ipa = self.wordid_to_nemo_cmu[heteronym_word_id]
+            #                     return [x for x in heteronym_ipa], True
+            #                 except Exception as e:
+            #                     return word, True
+            #             return word, True
+            # =======
             return list(word), True
->>>>>>> c03aae10
 
         # `'s` suffix (with apostrophe) - not in phoneme dict
         if (
