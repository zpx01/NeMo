--- conflicted
+++ resolved
@@ -258,17 +258,11 @@
         apply_to_oov_word=None,
         ignore_ambiguous_words=True,
         heteronyms=None,
-<<<<<<< HEAD
-        phoneme_probability: Optional[float]=None,
-        use_stresses: Optional[bool]=True,
-        set_graphemes_upper: Optional[bool]=True,
-        pretrained_g2p_model: Optional[str] = None
-=======
         use_chars=False,
         phoneme_probability: Optional[float] = None,
         use_stresses: Optional[bool] = True,
         set_graphemes_upper: Optional[bool] = True,
->>>>>>> 3e23f906
+        pretrained_g2p_model: Optional[str] = None,
     ):
         """Generic IPA G2P module. This module converts words from grapheme to International Phonetic Alphabet representations.
         Optionally, it can ignore heteronyms, ambiguous words, or words marked as unchangeable by word_tokenize_func (see code for details).
@@ -300,11 +294,9 @@
         """
         self.use_stresses = use_stresses
         self.set_graphemes_upper = set_graphemes_upper
-<<<<<<< HEAD
-        self.pretrained_g2p_model = pretrained_g2p_model
-=======
         self.phoneme_probability = phoneme_probability
         self._rng = random.Random()
+        self.pretrained_g2p_model = pretrained_g2p_model
 
         if not use_chars and self.phoneme_probability is not None:
             self.use_chars = True
@@ -314,7 +306,6 @@
             )
         else:
             self.use_chars = use_chars
->>>>>>> 3e23f906
 
         if isinstance(phoneme_dict, str) or isinstance(phoneme_dict, pathlib.Path):
             # Load phoneme_dict from file path
@@ -372,20 +363,16 @@
         if set_graphemes_upper and heteronyms:
             self.heteronyms = [het.upper() for het in self.heteronyms]
 
-<<<<<<< HEAD
-        self.phoneme_probability = phoneme_probability
-        self._rng = random.Random()
-
-    def set_pretrained_g2p_model(self, g2p_model):
-        self.pretrained_g2p_model = g2p_model
-        self.wordid_to_nemo_cmu = get_wordid_to_nemo("/home/ebakhturina/NeMo/scripts/tts_dataset_files/wordid_to_nemo_cmu.tsv")
-
-=======
->>>>>>> 3e23f906
     @staticmethod
     def _parse_file_by_lines(p):
         with open(p, 'r') as f:
             return [l.rstrip() for l in f.readlines()]
+
+    def set_pretrained_g2p_model(
+        self, g2p_model, wordid_to_nemo_ipa_file="NeMo/scripts/tts_dataset_files/wordid_to_nemo_cmu.tsv"
+    ):
+        self.pretrained_g2p_model = g2p_model
+        self.wordid_to_nemo_cmu = get_wordid_to_nemo(wordid_to_nemo_ipa_file)
 
     def _parse_as_cmu_dict(self, phoneme_dict_path):
         """Loads IPA CMUdict, and generates a set of all valid symbols."""
@@ -424,7 +411,7 @@
     def is_unique_in_phoneme_dict(self, word):
         return len(self.phoneme_dict[word]) == 1
 
-    def parse_one_word(self, word: str, text: Optional[str]=None, start_end: Optional[Tuple[int, int]]=None):
+    def parse_one_word(self, word: str, text: Optional[str] = None, start_end: Optional[Tuple[int, int]] = None):
         """Returns parsed `word` and `status` (bool: False if word wasn't handled, True otherwise).
         """
         if self.set_graphemes_upper:
@@ -441,7 +428,9 @@
         if self.heteronyms and word in self.heteronyms:
             if self.pretrained_g2p_model and text and start_end:
                 try:
-                    heteronym_word_id = self.pretrained_g2p_model.disambiguate(text, [start_end], [word.lower()], batch_size=1)[0]
+                    heteronym_word_id = self.pretrained_g2p_model.disambiguate(
+                        text, [start_end], [word.lower()], batch_size=1
+                    )[0]
                     heteronym_ipa = self.wordid_to_nemo_cmu[heteronym_word_id]
                     return [x for x in heteronym_ipa], True
                 except Exception as e:
@@ -490,17 +479,16 @@
 
     def __call__(self, text):
         words = self.word_tokenize_func(text)
-
         start_idx = 0
         prons = []
         for word, without_changes in words:
             end_idx = text.lower().index(word, start_idx) + len(word)
-
             if without_changes:
                 prons.extend(word)
                 continue
 
             pron, is_handled = self.parse_one_word(word, text, [start_idx, end_idx])
+
             word_by_hyphen = word.split("-")
             if not is_handled and len(word_by_hyphen) > 1:
                 pron = []
@@ -512,4 +500,5 @@
 
             prons.extend(pron)
             start_idx = end_idx
+
         return prons