--- conflicted
+++ resolved
@@ -201,11 +201,8 @@
         model = load_from_checkpoint_dir(MegatronGPTSFTModel, cfg, trainer, modify_confg_fn=_modify_config)
 
     if 'inference' in cfg:
-<<<<<<< HEAD
-=======
         if not cfg.model.use_flash_attention:
             cfg.inference.compute_attention_mask = True
->>>>>>> b850d14d
         config = OmegaConf.to_container(cfg.inference, resolve=True)
         model.set_inference_config(config)
 
