--- conflicted
+++ resolved
@@ -36,9 +36,6 @@
 username: test # user name for web client
 password: test2  # password for web client
 web_port: 9889 # the port number of the web server
-<<<<<<< HEAD
-u_gpt: False # whether to use the uGPT model
-=======
 chat: False # use the chat interface
 chatbot_config:
   value: False   # whether to inject the value attributes
@@ -93,5 +90,4 @@
    
   user: User
   assistant: Assistant
-  system: "A chat between a curious human and an artificial intelligence assistant. The assistant gives helpful, detailed, and polite answers to the human's questions.\n\n"
->>>>>>> 226a0c2d
+  system: "A chat between a curious human and an artificial intelligence assistant. The assistant gives helpful, detailed, and polite answers to the human's questions.\n\n"