--- conflicted
+++ resolved
@@ -5,11 +5,7 @@
 flask_restful
 ftfy
 gdown
-<<<<<<< HEAD
-gradio==3.28.3
-=======
 gradio>=3.28.3
->>>>>>> 8672af60
 h5py
 ijson
 inflect
